# Copyright 2013 Canonical Ltd.
#
# Authors:
#  Charm Helpers Developers <juju@lists.ubuntu.com>
import mock
import os
import shutil
import tempfile
import unittest
import yaml


import charmhelpers.contrib.ansible
from charmhelpers.core import hookenv


class InstallAnsibleSupportTestCase(unittest.TestCase):

    def setUp(self):
        super(InstallAnsibleSupportTestCase, self).setUp()

        patcher = mock.patch('charmhelpers.fetch')
        self.mock_fetch = patcher.start()
        self.addCleanup(patcher.stop)

        patcher = mock.patch('charmhelpers.core')
        self.mock_core = patcher.start()
        self.addCleanup(patcher.stop)

        hosts_file = tempfile.NamedTemporaryFile()
        self.ansible_hosts_path = hosts_file.name
        self.addCleanup(hosts_file.close)
        patcher = mock.patch.object(charmhelpers.contrib.ansible,
                                    'ansible_hosts_path',
                                    self.ansible_hosts_path)
        patcher.start()
        self.addCleanup(patcher.stop)

    def test_adds_ppa_by_default(self):
        charmhelpers.contrib.ansible.install_ansible_support()

        self.mock_fetch.add_source.assert_called_once_with(
            'ppa:rquillo/ansible')
        self.mock_fetch.apt_update.assert_called_once_with(fatal=True)
        self.mock_fetch.apt_install.assert_called_once_with(
            'ansible')

    def test_no_ppa(self):
        charmhelpers.contrib.ansible.install_ansible_support(
            from_ppa=False)

        self.assertEqual(self.mock_fetch.add_source.call_count, 0)
        self.mock_fetch.apt_install.assert_called_once_with(
            'ansible')

    def test_writes_ansible_hosts(self):
        with open(self.ansible_hosts_path) as hosts_file:
            self.assertEqual(hosts_file.read(), '')

        charmhelpers.contrib.ansible.install_ansible_support()

        with open(self.ansible_hosts_path) as hosts_file:
            self.assertEqual(hosts_file.read(),
                             'localhost ansible_connection=local')


class ApplyPlaybookTestCases(unittest.TestCase):

    unit_data = {
        'private-address': '10.0.3.2',
        'public-address': '123.123.123.123',
    }

    def setUp(self):
        super(ApplyPlaybookTestCases, self).setUp()

        # Hookenv patches (a single patch to hookenv doesn't work):
        patcher = mock.patch('charmhelpers.core.hookenv.config')
        self.mock_config = patcher.start()
        self.addCleanup(patcher.stop)
        Serializable = charmhelpers.core.hookenv.Serializable
        self.mock_config.return_value = Serializable({})
        patcher = mock.patch('charmhelpers.core.hookenv.relation_get')
        self.mock_relation_get = patcher.start()
        self.mock_relation_get.return_value = {}
        self.addCleanup(patcher.stop)
        patcher = mock.patch('charmhelpers.core.hookenv.relations')
        self.mock_relations = patcher.start()
        self.mock_relations.return_value = {
            'wsgi-file': {},
            'website': {},
            'nrpe-external-master': {},
        }
        self.addCleanup(patcher.stop)
        patcher = mock.patch('charmhelpers.core.hookenv.relations_of_type')
        self.mock_relations_of_type = patcher.start()
        self.mock_relations_of_type.return_value = []
        self.addCleanup(patcher.stop)
        patcher = mock.patch('charmhelpers.core.hookenv.relation_type')
        self.mock_relation_type = patcher.start()
        self.mock_relation_type.return_value = None
        self.addCleanup(patcher.stop)
        patcher = mock.patch('charmhelpers.core.hookenv.local_unit')
        self.mock_local_unit = patcher.start()
        self.addCleanup(patcher.stop)
        self.mock_local_unit.return_value = {}

        def unit_get_data(argument):
            "dummy unit_get that accesses dummy unit data"
            return self.unit_data[argument]

        patcher = mock.patch(
            'charmhelpers.core.hookenv.unit_get', unit_get_data)
        self.mock_unit_get = patcher.start()
        self.addCleanup(patcher.stop)

        patcher = mock.patch('charmhelpers.contrib.ansible.subprocess')
        self.mock_subprocess = patcher.start()
        self.addCleanup(patcher.stop)

        etc_dir = tempfile.mkdtemp()
        self.addCleanup(shutil.rmtree, etc_dir)
        self.vars_path = os.path.join(etc_dir, 'ansible', 'vars.yaml')
        patcher = mock.patch.object(charmhelpers.contrib.ansible,
                                    'ansible_vars_path', self.vars_path)
        patcher.start()
        self.addCleanup(patcher.stop)

        patcher = mock.patch.object(charmhelpers.contrib.ansible.os,
                                    'environ', {})
        patcher.start()
        self.addCleanup(patcher.stop)

    def test_calls_ansible_playbook(self):
        charmhelpers.contrib.ansible.apply_playbook(
            'playbooks/dependencies.yaml')

        self.mock_subprocess.check_call.assert_called_once_with([
            'ansible-playbook', '-c', 'local', 'playbooks/dependencies.yaml'],
            env={'PYTHONUNBUFFERED': '1'})

    def test_writes_vars_file(self):
        self.assertFalse(os.path.exists(self.vars_path))
        self.mock_config.return_value = charmhelpers.core.hookenv.Serializable({
            'group_code_owner': 'webops_deploy',
            'user_code_runner': 'ubunet',
            'private-address': '10.10.10.10',
        })
        self.mock_relation_type.return_value = 'wsgi-file'
        self.mock_relation_get.return_value = {
            'relation_key1': 'relation_value1',
            'relation-key2': 'relation_value2',
        }

        charmhelpers.contrib.ansible.apply_playbook(
            'playbooks/dependencies.yaml')

        self.assertTrue(os.path.exists(self.vars_path))
        with open(self.vars_path, 'r') as vars_file:
            result = yaml.load(vars_file.read())
            self.assertEqual({
                "group_code_owner": "webops_deploy",
                "user_code_runner": "ubunet",
                "private_address": "10.10.10.10",
                "charm_dir": "",
                "local_unit": {},
                'current_relation': {
                    'relation_key1': 'relation_value1',
                    'relation-key2': 'relation_value2',
                },
                'relations_full': {
                    'nrpe-external-master': {},
                    'website': {},
                    'wsgi-file': {},
                },
                'relations': {
                    'nrpe-external-master': [],
                    'website': [],
                    'wsgi-file': [],
                },
                "wsgi_file__relation_key1": "relation_value1",
                "wsgi_file__relation_key2": "relation_value2",
                "unit_private_address": "10.0.3.2",
                "unit_public_address": "123.123.123.123",
            }, result)

    def test_calls_with_tags(self):
        charmhelpers.contrib.ansible.apply_playbook(
            'playbooks/complete-state.yaml', tags=['install', 'somethingelse'])

        self.mock_subprocess.check_call.assert_called_once_with([
            'ansible-playbook', '-c', 'local', 'playbooks/complete-state.yaml',
            '--tags', 'install,somethingelse'], env={'PYTHONUNBUFFERED': '1'})

<<<<<<< HEAD
    @mock.patch.object(hookenv, 'config')
    def test_hooks_executes_playbook_with_tag(self, config):
=======
    def test_calls_with_extra_vars(self):
        charmhelpers.contrib.ansible.apply_playbook(
            'playbooks/complete-state.yaml', tags=['install', 'somethingelse'],
            extra_vars={'a': 'b'})

        self.mock_subprocess.check_call.assert_called_once_with([
            'ansible-playbook', '-c', 'local', 'playbooks/complete-state.yaml',
            '--tags', 'install,somethingelse', '--extra-vars', 'a=b'],
            env={'PYTHONUNBUFFERED': '1'})

    def test_hooks_executes_playbook_with_tag(self):
>>>>>>> ed9f5c5d
        hooks = charmhelpers.contrib.ansible.AnsibleHooks('my/playbook.yaml')
        foo = mock.MagicMock()
        hooks.register('foo', foo)

        hooks.execute(['foo'])

        self.assertEqual(foo.call_count, 1)
        self.mock_subprocess.check_call.assert_called_once_with([
            'ansible-playbook', '-c', 'local', 'my/playbook.yaml',
            '--tags', 'foo'], env={'PYTHONUNBUFFERED': '1'})

    @mock.patch.object(hookenv, 'config')
    def test_specifying_ansible_handled_hooks(self, config):
        hooks = charmhelpers.contrib.ansible.AnsibleHooks(
            'my/playbook.yaml', default_hooks=['start', 'stop'])

        hooks.execute(['start'])

        self.mock_subprocess.check_call.assert_called_once_with([
            'ansible-playbook', '-c', 'local', 'my/playbook.yaml',
            '--tags', 'start'], env={'PYTHONUNBUFFERED': '1'})


class TestActionDecorator(unittest.TestCase):

    def setUp(self):
        p = mock.patch('charmhelpers.contrib.ansible.apply_playbook')
        self.apply_playbook = p.start()
        self.addCleanup(p.stop)

    def test_action_no_args(self):
        hooks = charmhelpers.contrib.ansible.AnsibleHooks('playbook.yaml')

        @hooks.action()
        def test():
            return {}

        hooks.execute(['test'])
        self.apply_playbook.assert_called_once_with(
            'playbook.yaml', tags=['test'], extra_vars={})

    def test_action_required_arg_keyword(self):
        hooks = charmhelpers.contrib.ansible.AnsibleHooks('playbook.yaml')

        @hooks.action()
        def test(x):
            return locals()

        hooks.execute(['test', 'x=a'])
        self.apply_playbook.assert_called_once_with(
            'playbook.yaml', tags=['test'], extra_vars={'x': 'a'})

    def test_action_required_arg_missing(self):
        hooks = charmhelpers.contrib.ansible.AnsibleHooks('playbook.yaml')

        @hooks.action()
        def test(x):
            """Requires x"""
            return locals()

        try:
            hooks.execute(['test'])
            self.fail("should have thrown TypeError")
        except TypeError as e:
            self.assertEqual(e.args[1], "Requires x")

    def test_action_required_unknown_arg(self):
        hooks = charmhelpers.contrib.ansible.AnsibleHooks('playbook.yaml')

        @hooks.action()
        def test(x='a'):
            """Requires x"""
            return locals()

        try:
            hooks.execute(['test', 'z=c'])
            self.fail("should have thrown TypeError")
        except TypeError as e:
            self.assertEqual(e.args[1], "Requires x")

    def test_action_default_arg(self):
        hooks = charmhelpers.contrib.ansible.AnsibleHooks('playbook.yaml')

        @hooks.action()
        def test(x='b'):
            return locals()

        hooks.execute(['test'])
        self.apply_playbook.assert_called_once_with(
            'playbook.yaml', tags=['test'], extra_vars={'x': 'b'})

    def test_action_mutliple(self):
        hooks = charmhelpers.contrib.ansible.AnsibleHooks('playbook.yaml')

        @hooks.action()
        def test(x, y='b'):
            return locals()

        hooks.execute(['test', 'x=a', 'y=b'])
        self.apply_playbook.assert_called_once_with(
            'playbook.yaml', tags=['test'], extra_vars={'x': 'a', 'y': 'b'})<|MERGE_RESOLUTION|>--- conflicted
+++ resolved
@@ -192,11 +192,8 @@
             'ansible-playbook', '-c', 'local', 'playbooks/complete-state.yaml',
             '--tags', 'install,somethingelse'], env={'PYTHONUNBUFFERED': '1'})
 
-<<<<<<< HEAD
     @mock.patch.object(hookenv, 'config')
-    def test_hooks_executes_playbook_with_tag(self, config):
-=======
-    def test_calls_with_extra_vars(self):
+    def test_calls_with_extra_vars(self, config):
         charmhelpers.contrib.ansible.apply_playbook(
             'playbooks/complete-state.yaml', tags=['install', 'somethingelse'],
             extra_vars={'a': 'b'})
@@ -206,8 +203,8 @@
             '--tags', 'install,somethingelse', '--extra-vars', 'a=b'],
             env={'PYTHONUNBUFFERED': '1'})
 
-    def test_hooks_executes_playbook_with_tag(self):
->>>>>>> ed9f5c5d
+    @mock.patch.object(hookenv, 'config')
+    def test_hooks_executes_playbook_with_tag(self, config):
         hooks = charmhelpers.contrib.ansible.AnsibleHooks('my/playbook.yaml')
         foo = mock.MagicMock()
         hooks.register('foo', foo)
