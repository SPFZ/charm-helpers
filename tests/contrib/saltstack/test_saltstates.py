--- conflicted
+++ resolved
@@ -155,12 +155,8 @@
         self.mock_config.return_value = {
             'group_code_owner': 'webops_deploy',
             'user_code_runner': 'ubunet',
-<<<<<<< HEAD
-        }
-=======
-        })
+        }
         self.mock_relation_type.return_value = 'wsgi-file'
->>>>>>> f4fe8934
         self.mock_relation_get.return_value = {
             'relation_key1': 'relation_value1',
             'relation_key2': 'relation_value2',
@@ -199,7 +195,7 @@
         })
         self.mock_local_unit.return_value = "click-index/3"
 
-        charmhelpers.contrib.saltstack.juju_config_2_grains()
+        charmhelpers.contrib.saltstack.juju_state_to_yaml(self.grain_path)
 
         with open(self.grain_path, 'r') as grain_file:
             result = yaml.load(grain_file.read())
