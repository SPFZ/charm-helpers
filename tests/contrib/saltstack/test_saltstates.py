--- conflicted
+++ resolved
@@ -30,10 +30,10 @@
 
         self.assertEqual(self.mock_subprocess.check_call.call_count, 2)
         self.assertEqual([(([
-            '/usr/bin/add-apt-repository',
-            '--yes',
-            'ppa:saltstack/salt',
-        ],), {}),
+                '/usr/bin/add-apt-repository',
+                '--yes',
+                'ppa:saltstack/salt',
+            ],), {}),
             (([
                 '/usr/bin/apt-get',
                 'update',
@@ -113,21 +113,11 @@
         patcher.start()
         self.addCleanup(patcher.stop)
 
-<<<<<<< HEAD
-    def test_output_without_relation(self):
-        self.mock_config.return_value = charmhelpers.core.hookenv.Serializable(
-            {
-                'group_code_owner': 'webops_deploy',
-                'user_code_runner': 'ubunet',
-            }
-        )
-=======
     def test_output_with_empty_relation(self):
         self.mock_config.return_value = {
             'group_code_owner': 'webops_deploy',
             'user_code_runner': 'ubunet',
         }
->>>>>>> 688cde0e
         self.mock_local_unit.return_value = "click-index/3"
 
         charmhelpers.contrib.saltstack.juju_state_to_yaml(self.grain_path)
@@ -162,14 +152,6 @@
 
 
     def test_output_with_relation(self):
-<<<<<<< HEAD
-        self.mock_config.return_value = charmhelpers.core.hookenv.Serializable(
-            {
-                'group_code_owner': 'webops_deploy',
-                'user_code_runner': 'ubunet',
-            }
-        )
-=======
         self.mock_config.return_value = {
             'group_code_owner': 'webops_deploy',
             'user_code_runner': 'ubunet',
@@ -200,7 +182,6 @@
             'user_code_runner': 'ubunet',
         }
         self.mock_relation_type.return_value = 'wsgi-file'
->>>>>>> 688cde0e
         self.mock_relation_get.return_value = {
             'relation_key1': 'relation_value1',
             'relation_key2': 'relation_value2',
