--- conflicted
+++ resolved
@@ -1007,18 +1007,13 @@
         self.relation_ids.side_effect = relation.relation_ids
         self.relation_get.side_effect = relation.get
         self.related_units.side_effect = relation.relation_units
-<<<<<<< HEAD
         self.get_address_in_network.return_value = None
         self.get_netmask_for_address.return_value = '255.255.0.0'
         self.config.return_value = False
         self.maxDiff = None
-        self.config.side_effect = fake_config(HAPROXY_CONFIG)
-=======
-        self.get_address_in_network.return_value = 'cluster-peer0.localnet'
         c = fake_config(HAPROXY_CONFIG)
         c.data['prefer-ipv6'] = False
         self.config.side_effect = c
->>>>>>> d447567d
         haproxy = context.HAProxyContext()
         with patch_open() as (_open, _file):
             result = haproxy()
@@ -1135,33 +1130,23 @@
             },
         }
 
-        local_config = {
-            'prefer-ipv6': True
-        }
         local_unit.return_value = 'peer/0'
         relation = FakeRelation(cluster_relation)
         self.relation_ids.side_effect = relation.relation_ids
         self.relation_get.side_effect = relation.get
         self.related_units.side_effect = relation.relation_units
-<<<<<<< HEAD
         self.get_address_in_network.return_value = None
         self.get_netmask_for_address.return_value = \
             'FFFF:FFFF:FFFF:FFFF:0000:0000:0000:0000'
-        self.get_ipv6_addr.return_value = 'cluster-peer0.localnet'
-        self.config.side_effect = fake_config(local_config)
-        self.maxDiff = None
-=======
-        self.get_address_in_network.return_value = 'cluster-peer0.localnet'
-        self.get_ipv6_addr.return_value = 'ip6-localhost'
+        self.get_ipv6_addr.return_value = ['cluster-peer0.localnet']
         c = fake_config(HAPROXY_CONFIG)
         c.data['prefer-ipv6'] = True
         self.config.side_effect = c
->>>>>>> d447567d
+        self.maxDiff = None
         haproxy = context.HAProxyContext()
         with patch_open() as (_open, _file):
             result = haproxy()
         ex = {
-<<<<<<< HEAD
             'frontends': {
                 'cluster-peer0.localnet': {
                     'network': 'cluster-peer0.localnet/'
@@ -1172,12 +1157,6 @@
                         'peer-2': 'cluster-peer2.localnet',
                     }
                 }
-=======
-            'units': {
-                'peer-0': 'cluster-peer0.localnet',
-                'peer-1': 'cluster-peer1.localnet',
-                'peer-2': 'cluster-peer2.localnet',
->>>>>>> d447567d
             },
             'local_host': 'ip6-localhost',
             'haproxy_server_timeout': 50000,
