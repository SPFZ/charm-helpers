from collections import OrderedDict
import subprocess

from mock import patch, call, MagicMock
from testtools import TestCase

from charmhelpers.core import host
from tests.helpers import patch_open, mock_open


MOUNT_LINES = ("""
rootfs / rootfs rw 0 0
sysfs /sys sysfs rw,nosuid,nodev,noexec,relatime 0 0
proc /proc proc rw,nosuid,nodev,noexec,relatime 0 0
udev /dev devtmpfs rw,relatime,size=8196788k,nr_inodes=2049197,mode=755 0 0
devpts /dev/pts devpts """
               """rw,nosuid,noexec,relatime,gid=5,mode=620,ptmxmode=000 0 0
""").strip().split('\n')

LSB_RELEASE = u'''DISTRIB_ID=Ubuntu
DISTRIB_RELEASE=13.10
DISTRIB_CODENAME=saucy
DISTRIB_DESCRIPTION="Ubuntu Saucy Salamander (development branch)"
'''


<<<<<<< HEAD
def fake_apt_cache():
    def _get(package):
        pkg = MagicMock()
        if package not in FAKE_APT_CACHE:
            raise KeyError
        pkg.name = package
        if 'current_ver' in FAKE_APT_CACHE[package]:
            pkg.current_ver = FAKE_APT_CACHE[package]['current_ver']
        else:
            pkg.current_ver = None
        return pkg
    cache = MagicMock()
    cache.__getitem__.side_effect = _get
    return cache
=======
@contextmanager
def patch_open():
    '''Patch open() to allow mocking both open() itself and the file that is
    yielded.

    Yields the mock for "open" and "file", respectively.'''
    mock_open = MagicMock(spec=open)
    mock_file = MagicMock(spec=file)

    @contextmanager
    def stub_open(*args, **kwargs):
        mock_open(*args, **kwargs)
        yield mock_file

    with patch('__builtin__.open', stub_open):
        yield mock_open, mock_file


@contextmanager
def mock_open(filename, contents=None):
    ''' Slightly simpler mock of open to return contents for filename '''
    def mock_file(*args):
        if args[0] == filename:
            return io.StringIO(contents)
        else:
            return open(*args)
    with patch('__builtin__.open', mock_file):
        yield
>>>>>>> 5866af48


class HelpersTest(TestCase):
    @patch('subprocess.call')
    def test_runs_service_action(self, mock_call):
        mock_call.return_value = 0
        action = 'some-action'
        service_name = 'foo-service'

        result = host.service(action, service_name)

        self.assertTrue(result)
        mock_call.assert_called_with(['service', service_name, action])

    @patch('subprocess.call')
    def test_returns_false_when_service_fails(self, mock_call):
        mock_call.return_value = 1
        action = 'some-action'
        service_name = 'foo-service'

        result = host.service(action, service_name)

        self.assertFalse(result)
        mock_call.assert_called_with(['service', service_name, action])

    @patch.object(host, 'service')
    def test_starts_a_service(self, service):
        service_name = 'foo-service'
        host.service_start(service_name)

        service.assert_called_with('start', service_name)

    @patch.object(host, 'service')
    def test_stops_a_service(self, service):
        service_name = 'foo-service'
        host.service_stop(service_name)

        service.assert_called_with('stop', service_name)

    @patch.object(host, 'service')
    def test_restarts_a_service(self, service):
        service_name = 'foo-service'
        host.service_restart(service_name)

        service.assert_called_with('restart', service_name)

    @patch.object(host, 'service')
    def test_reloads_a_service(self, service):
        service_name = 'foo-service'
        service.side_effect = [True]
        host.service_reload(service_name)

        service.assert_called_with('reload', service_name)

    @patch.object(host, 'service')
    def test_failed_reload_restarts_a_service(self, service):
        service_name = 'foo-service'
        service.side_effect = [False, True]
        host.service_reload(service_name, restart_on_failure=True)

        service.assert_has_calls([
            call('reload', service_name),
            call('restart', service_name)
        ])

    @patch.object(host, 'service')
    def test_failed_reload_without_restart(self, service):
        service_name = 'foo-service'
        service.side_effect = [False]
        host.service_reload(service_name)

        service.assert_called_with('reload', service_name)

    @patch('subprocess.check_output')
    def test_service_running_on_stopped_service(self, check_output):
        check_output.return_value = 'foo stop/waiting'
        self.assertFalse(host.service_running('foo'))

    @patch('subprocess.check_output')
    def test_service_running_on_running_service(self, check_output):
        check_output.return_value = 'foo start/running, process 23871'
        self.assertTrue(host.service_running('foo'))

    @patch('subprocess.check_output')
    def test_service_running_on_unknown_service(self, check_output):
        exc = subprocess.CalledProcessError(1, ['status'])
        check_output.side_effect = exc
        self.assertFalse(host.service_running('foo'))

    @patch('pwd.getpwnam')
    @patch('subprocess.check_call')
    @patch.object(host, 'log')
    def test_adds_a_user_if_it_doesnt_exist(self, log, check_call, getpwnam):
        username = 'johndoe'
        password = 'eodnhoj'
        shell = '/bin/bash'
        existing_user_pwnam = KeyError('user not found')
        new_user_pwnam = 'some user pwnam'

        getpwnam.side_effect = [existing_user_pwnam, new_user_pwnam]

        result = host.adduser(username, password)

        self.assertEqual(result, new_user_pwnam)
        check_call.assert_called_with([
            'useradd',
            '--create-home',
            '--shell', shell,
            '--password', password,
            username
        ])
        getpwnam.assert_called_with(username)

    @patch('pwd.getpwnam')
    @patch('subprocess.check_call')
    @patch.object(host, 'log')
    def test_doesnt_add_user_if_it_already_exists(self, log, check_call,
                                                  getpwnam):
        username = 'johndoe'
        password = 'eodnhoj'
        existing_user_pwnam = 'some user pwnam'

        getpwnam.return_value = existing_user_pwnam

        result = host.adduser(username, password)

        self.assertEqual(result, existing_user_pwnam)
        self.assertFalse(check_call.called)
        getpwnam.assert_called_with(username)

    @patch('pwd.getpwnam')
    @patch('subprocess.check_call')
    @patch.object(host, 'log')
    def test_adds_a_user_with_different_shell(self, log, check_call, getpwnam):
        username = 'johndoe'
        password = 'eodnhoj'
        shell = '/bin/zsh'
        existing_user_pwnam = KeyError('user not found')
        new_user_pwnam = 'some user pwnam'

        getpwnam.side_effect = [existing_user_pwnam, new_user_pwnam]

        result = host.adduser(username, password, shell=shell)

        self.assertEqual(result, new_user_pwnam)
        check_call.assert_called_with([
            'useradd',
            '--create-home',
            '--shell', shell,
            '--password', password,
            username
        ])
        getpwnam.assert_called_with(username)

    @patch('pwd.getpwnam')
    @patch('subprocess.check_call')
    @patch.object(host, 'log')
    def test_adds_a_systemuser(self, log, check_call, getpwnam):
        username = 'johndoe'
        existing_user_pwnam = KeyError('user not found')
        new_user_pwnam = 'some user pwnam'

        getpwnam.side_effect = [existing_user_pwnam, new_user_pwnam]

        result = host.adduser(username, system_user=True)

        self.assertEqual(result, new_user_pwnam)
        check_call.assert_called_with([
            'useradd',
            '--system',
            username
        ])
        getpwnam.assert_called_with(username)

    @patch('subprocess.check_call')
    @patch.object(host, 'log')
    def test_adds_a_user_to_a_group(self, log, check_call):
        username = 'foo'
        group = 'bar'

        host.add_user_to_group(username, group)

        check_call.assert_called_with([
            'gpasswd', '-a',
            username,
            group
        ])

    @patch('subprocess.check_output')
    @patch.object(host, 'log')
    def test_rsyncs_a_path(self, log, check_output):
        from_path = '/from/this/path/foo'
        to_path = '/to/this/path/bar'
        check_output.return_value = ' some output '

        result = host.rsync(from_path, to_path)

        self.assertEqual(result, 'some output')
        check_output.assert_called_with(['/usr/bin/rsync', '-r', '--delete',
                                         '--executability',
                                         '/from/this/path/foo',
                                         '/to/this/path/bar'])

    @patch('subprocess.check_call')
    @patch.object(host, 'log')
    def test_creates_a_symlink(self, log, check_call):
        source = '/from/this/path/foo'
        destination = '/to/this/path/bar'

        host.symlink(source, destination)

        check_call.assert_called_with(['ln', '-sf',
                                       '/from/this/path/foo',
                                       '/to/this/path/bar'])

    @patch('pwd.getpwnam')
    @patch('grp.getgrnam')
    @patch.object(host, 'log')
    @patch.object(host, 'os')
    def test_creates_a_directory_if_it_doesnt_exist(self, os_, log,
                                                    getgrnam, getpwnam):
        uid = 123
        gid = 234
        owner = 'some-user'
        group = 'some-group'
        path = '/some/other/path/from/link'
        realpath = '/some/path'
        path_exists = False
        perms = 0644

        getpwnam.return_value.pw_uid = uid
        getgrnam.return_value.gr_gid = gid
        os_.path.abspath.return_value = realpath
        os_.path.exists.return_value = path_exists

        host.mkdir(path, owner=owner, group=group, perms=perms)

        getpwnam.assert_called_with('some-user')
        getgrnam.assert_called_with('some-group')
        os_.path.abspath.assert_called_with(path)
        os_.path.exists.assert_called_with(realpath)
        os_.makedirs.assert_called_with(realpath, perms)
        os_.chown.assert_called_with(realpath, uid, gid)

    @patch.object(host, 'log')
    @patch.object(host, 'os')
    def test_creates_a_directory_with_defaults(self, os_, log):
        uid = 0
        gid = 0
        path = '/some/other/path/from/link'
        realpath = '/some/path'
        path_exists = False
        perms = 0555

        os_.path.abspath.return_value = realpath
        os_.path.exists.return_value = path_exists

        host.mkdir(path)

        os_.path.abspath.assert_called_with(path)
        os_.path.exists.assert_called_with(realpath)
        os_.makedirs.assert_called_with(realpath, perms)
        os_.chown.assert_called_with(realpath, uid, gid)

    @patch('pwd.getpwnam')
    @patch('grp.getgrnam')
    @patch.object(host, 'log')
    @patch.object(host, 'os')
    def test_removes_file_with_same_path_before_mkdir(self, os_, log,
                                                      getgrnam, getpwnam):
        uid = 123
        gid = 234
        owner = 'some-user'
        group = 'some-group'
        path = '/some/other/path/from/link'
        realpath = '/some/path'
        path_exists = True
        force = True
        is_dir = False
        perms = 0644

        getpwnam.return_value.pw_uid = uid
        getgrnam.return_value.gr_gid = gid
        os_.path.abspath.return_value = realpath
        os_.path.exists.return_value = path_exists
        os_.path.isdir.return_value = is_dir

        host.mkdir(path, owner=owner, group=group, perms=perms, force=force)

        getpwnam.assert_called_with('some-user')
        getgrnam.assert_called_with('some-group')
        os_.path.abspath.assert_called_with(path)
        os_.path.exists.assert_called_with(realpath)
        os_.unlink.assert_called_with(realpath)
        self.assertFalse(os_.makedirs.called)
        os_.chown.assert_called_with(realpath, uid, gid)

    @patch('pwd.getpwnam')
    @patch('grp.getgrnam')
    @patch.object(host, 'log')
    @patch.object(host, 'os')
    def test_writes_content_to_a_file(self, os_, log, getgrnam, getpwnam):
        # Curly brackets here demonstrate that we are *not* rendering
        # these strings with Python's string formatting. This is a
        # change from the original behavior per Bug #1195634.
        uid = 123
        gid = 234
        owner = 'some-user-{foo}'
        group = 'some-group-{bar}'
        path = '/some/path/{baz}'
        contents = 'what is {juju}'
        perms = 0644
        fileno = 'some-fileno'

        getpwnam.return_value.pw_uid = uid
        getgrnam.return_value.gr_gid = gid

        with patch_open() as (_open, _file):
            _file.fileno.return_value = fileno

            host.write_file(path, contents, owner=owner, group=group,
                            perms=perms)

            getpwnam.assert_called_with('some-user-{foo}')
            getgrnam.assert_called_with('some-group-{bar}')
            _open.assert_called_with('/some/path/{baz}', 'w')
            os_.fchown.assert_called_with(fileno, uid, gid)
            os_.fchmod.assert_called_with(fileno, perms)
            _file.write.assert_called_with('what is {juju}')

    @patch.object(host, 'log')
    @patch.object(host, 'os')
    def test_writes_content_with_default(self, os_, log):
        uid = 0
        gid = 0
        path = '/some/path/{baz}'
        fmtstr = 'what is {juju}'
        perms = 0444
        fileno = 'some-fileno'

        with patch_open() as (_open, _file):
            _file.fileno.return_value = fileno

            host.write_file(path, fmtstr)

            _open.assert_called_with('/some/path/{baz}', 'w')
            os_.fchown.assert_called_with(fileno, uid, gid)
            os_.fchmod.assert_called_with(fileno, perms)
            _file.write.assert_called_with('what is {juju}')

    @patch('subprocess.check_output')
    @patch.object(host, 'log')
    def test_mounts_a_device(self, log, check_output):
        device = '/dev/guido'
        mountpoint = '/mnt/guido'
        options = 'foo,bar'

        result = host.mount(device, mountpoint, options)

        self.assertTrue(result)
        check_output.assert_called_with(['mount', '-o', 'foo,bar',
                                         '/dev/guido', '/mnt/guido'])

    @patch('subprocess.check_output')
    @patch.object(host, 'log')
    def test_doesnt_mount_on_error(self, log, check_output):
        device = '/dev/guido'
        mountpoint = '/mnt/guido'
        options = 'foo,bar'

        error = subprocess.CalledProcessError(123, 'mount it', 'Oops...')
        check_output.side_effect = error

        result = host.mount(device, mountpoint, options)

        self.assertFalse(result)
        check_output.assert_called_with(['mount', '-o', 'foo,bar',
                                         '/dev/guido', '/mnt/guido'])

    @patch('subprocess.check_output')
    @patch.object(host, 'log')
    def test_mounts_a_device_without_options(self, log, check_output):
        device = '/dev/guido'
        mountpoint = '/mnt/guido'

        result = host.mount(device, mountpoint)

        self.assertTrue(result)
        check_output.assert_called_with(['mount', '/dev/guido', '/mnt/guido'])

    @patch('subprocess.check_output')
    @patch.object(host, 'log')
    def test_umounts_a_device(self, log, check_output):
        mountpoint = '/mnt/guido'

        result = host.umount(mountpoint)

        self.assertTrue(result)
        check_output.assert_called_with(['umount', '/mnt/guido'])

    @patch('subprocess.check_output')
    @patch.object(host, 'log')
    def test_doesnt_umount_on_error(self, log, check_output):
        mountpoint = '/mnt/guido'

        error = subprocess.CalledProcessError(123, 'mount it', 'Oops...')
        check_output.side_effect = error

        result = host.umount(mountpoint)

        self.assertFalse(result)
        check_output.assert_called_with(['umount', '/mnt/guido'])

    def test_lists_the_mount_points(self):
        with patch_open() as (_open, _file):
            _file.readlines.return_value = MOUNT_LINES
            result = host.mounts()

            self.assertEqual(result, [
                ['/', 'rootfs'],
                ['/sys', 'sysfs'],
                ['/proc', 'proc'],
                ['/dev', 'udev'],
                ['/dev/pts', 'devpts']
            ])
            _open.assert_called_with('/proc/mounts')

    _hash_files = {
        '/etc/exists.conf': 'lots of nice ceph configuration',
        '/etc/missing.conf': None
    }

    @patch('hashlib.md5')
    @patch('os.path.exists')
    def test_file_hash_exists(self, exists, md5):
        filename = '/etc/exists.conf'
        exists.side_effect = [True]
        m = md5()
        m.hexdigest.return_value = self._hash_files[filename]
        with patch_open() as (_open, _file):
            _file.read.return_value = self._hash_files[filename]
            result = host.file_hash(filename)
            self.assertEqual(result, self._hash_files[filename])

    @patch('os.path.exists')
    def test_file_hash_missing(self, exists):
        filename = '/etc/missing.conf'
        exists.side_effect = [False]
        with patch_open() as (_open, _file):
            _file.read.return_value = self._hash_files[filename]
            result = host.file_hash(filename)
            self.assertEqual(result, None)

    @patch.object(host, 'service')
    @patch('os.path.exists')
    def test_restart_no_changes(self, exists, service):
        file_name = '/etc/missing.conf'
        restart_map = {
            file_name: ['test-service']
        }
        exists.side_effect = [False, False]

        @host.restart_on_change(restart_map)
        def make_no_changes():
            pass

        make_no_changes()

        assert not service.called

        exists.assert_has_calls([
            call(file_name),
        ])

    @patch.object(host, 'service')
    @patch('os.path.exists')
    def test_restart_on_change(self, exists, service):
        file_name = '/etc/missing.conf'
        restart_map = {
            file_name: ['test-service']
        }
        exists.side_effect = [False, True]

        @host.restart_on_change(restart_map)
        def make_some_changes(mock_file):
            mock_file.read.return_value = "newstuff"

        with patch_open() as (_open, _file):
            make_some_changes(_file)

        for service_name in restart_map[file_name]:
            service.assert_called_with('restart', service_name)

        exists.assert_has_calls([
            call(file_name),
        ])

    @patch.object(host, 'service')
    @patch('os.path.exists')
    def test_multiservice_restart_on_change(self, exists, service):
        file_name_one = '/etc/missing.conf'
        file_name_two = '/etc/exists.conf'
        restart_map = {
            file_name_one: ['test-service'],
            file_name_two: ['test-service', 'test-service2']
        }
        exists.side_effect = [False, True, True, True]

        @host.restart_on_change(restart_map)
        def make_some_changes():
            pass

        with patch_open() as (_open, _file):
            _file.read.side_effect = ['exists', 'missing', 'exists2']
            make_some_changes()

        # Restart should only happen once per service
        for svc in ['test-service2', 'test-service']:
            c = call('restart', svc)
            self.assertEquals(1, service.call_args_list.count(c))

        exists.assert_has_calls([
            call(file_name_one),
            call(file_name_two)
        ])

    @patch.object(host, 'service')
    @patch('os.path.exists')
    def test_multiservice_restart_on_change_in_order(self, exists, service):
        restart_map = OrderedDict([
            ('/etc/cinder/cinder.conf', ['some-api']),
            ('/etc/haproxy/haproxy.conf', ['haproxy'])
        ])
        exists.side_effect = [False, True, True, True]

        @host.restart_on_change(restart_map)
        def make_some_changes():
            pass

        with patch_open() as (_open, _file):
            _file.read.side_effect = ['exists', 'missing', 'exists2']
            make_some_changes()

        # Restarts should happen in the order they are described in the
        # restart map.
        expected = [
            call('restart', 'some-api'),
            call('restart', 'haproxy')
        ]
        self.assertEquals(expected, service.call_args_list)

    def test_lsb_release(self):
        result = {
            "DISTRIB_ID": "Ubuntu",
            "DISTRIB_RELEASE": "13.10",
            "DISTRIB_CODENAME": "saucy",
            "DISTRIB_DESCRIPTION": "\"Ubuntu Saucy Salamander "
                                   "(development branch)\""
        }
        with mock_open('/etc/lsb-release', LSB_RELEASE):
            lsb_release = host.lsb_release()
            for key in result:
                print lsb_release
                self.assertEqual(result[key], lsb_release[key])

    def test_pwgen(self):
        pw = host.pwgen()
        self.assert_(len(pw) >= 35, 'Password is too short')

        pw = host.pwgen(10)
        self.assertEqual(len(pw), 10, 'Password incorrect length')

        pw2 = host.pwgen(10)
        self.assertNotEqual(pw, pw2, 'Duplicated password')<|MERGE_RESOLUTION|>--- conflicted
+++ resolved
@@ -1,11 +1,12 @@
 from collections import OrderedDict
+from contextlib import contextmanager
 import subprocess
+import io
 
 from mock import patch, call, MagicMock
 from testtools import TestCase
 
 from charmhelpers.core import host
-from tests.helpers import patch_open, mock_open
 
 
 MOUNT_LINES = ("""
@@ -24,22 +25,6 @@
 '''
 
 
-<<<<<<< HEAD
-def fake_apt_cache():
-    def _get(package):
-        pkg = MagicMock()
-        if package not in FAKE_APT_CACHE:
-            raise KeyError
-        pkg.name = package
-        if 'current_ver' in FAKE_APT_CACHE[package]:
-            pkg.current_ver = FAKE_APT_CACHE[package]['current_ver']
-        else:
-            pkg.current_ver = None
-        return pkg
-    cache = MagicMock()
-    cache.__getitem__.side_effect = _get
-    return cache
-=======
 @contextmanager
 def patch_open():
     '''Patch open() to allow mocking both open() itself and the file that is
@@ -68,7 +53,6 @@
             return open(*args)
     with patch('__builtin__.open', mock_file):
         yield
->>>>>>> 5866af48
 
 
 class HelpersTest(TestCase):
@@ -386,18 +370,18 @@
         getpwnam.return_value.pw_uid = uid
         getgrnam.return_value.gr_gid = gid
 
-        with patch_open() as (_open, _file):
-            _file.fileno.return_value = fileno
+        with patch_open() as (mock_open, mock_file):
+            mock_file.fileno.return_value = fileno
 
             host.write_file(path, contents, owner=owner, group=group,
                             perms=perms)
 
             getpwnam.assert_called_with('some-user-{foo}')
             getgrnam.assert_called_with('some-group-{bar}')
-            _open.assert_called_with('/some/path/{baz}', 'w')
+            mock_open.assert_called_with('/some/path/{baz}', 'w')
             os_.fchown.assert_called_with(fileno, uid, gid)
             os_.fchmod.assert_called_with(fileno, perms)
-            _file.write.assert_called_with('what is {juju}')
+            mock_file.write.assert_called_with('what is {juju}')
 
     @patch.object(host, 'log')
     @patch.object(host, 'os')
@@ -409,15 +393,15 @@
         perms = 0444
         fileno = 'some-fileno'
 
-        with patch_open() as (_open, _file):
-            _file.fileno.return_value = fileno
+        with patch_open() as (mock_open, mock_file):
+            mock_file.fileno.return_value = fileno
 
             host.write_file(path, fmtstr)
 
-            _open.assert_called_with('/some/path/{baz}', 'w')
+            mock_open.assert_called_with('/some/path/{baz}', 'w')
             os_.fchown.assert_called_with(fileno, uid, gid)
             os_.fchmod.assert_called_with(fileno, perms)
-            _file.write.assert_called_with('what is {juju}')
+            mock_file.write.assert_called_with('what is {juju}')
 
     @patch('subprocess.check_output')
     @patch.object(host, 'log')
@@ -483,8 +467,8 @@
         check_output.assert_called_with(['umount', '/mnt/guido'])
 
     def test_lists_the_mount_points(self):
-        with patch_open() as (_open, _file):
-            _file.readlines.return_value = MOUNT_LINES
+        with patch_open() as (mock_open, mock_file):
+            mock_file.readlines.return_value = MOUNT_LINES
             result = host.mounts()
 
             self.assertEqual(result, [
@@ -494,7 +478,7 @@
                 ['/dev', 'udev'],
                 ['/dev/pts', 'devpts']
             ])
-            _open.assert_called_with('/proc/mounts')
+            mock_open.assert_called_with('/proc/mounts')
 
     _hash_files = {
         '/etc/exists.conf': 'lots of nice ceph configuration',
@@ -508,8 +492,8 @@
         exists.side_effect = [True]
         m = md5()
         m.hexdigest.return_value = self._hash_files[filename]
-        with patch_open() as (_open, _file):
-            _file.read.return_value = self._hash_files[filename]
+        with patch_open() as (mock_open, mock_file):
+            mock_file.read.return_value = self._hash_files[filename]
             result = host.file_hash(filename)
             self.assertEqual(result, self._hash_files[filename])
 
@@ -517,8 +501,8 @@
     def test_file_hash_missing(self, exists):
         filename = '/etc/missing.conf'
         exists.side_effect = [False]
-        with patch_open() as (_open, _file):
-            _file.read.return_value = self._hash_files[filename]
+        with patch_open() as (mock_open, mock_file):
+            mock_file.read.return_value = self._hash_files[filename]
             result = host.file_hash(filename)
             self.assertEqual(result, None)
 
@@ -556,8 +540,8 @@
         def make_some_changes(mock_file):
             mock_file.read.return_value = "newstuff"
 
-        with patch_open() as (_open, _file):
-            make_some_changes(_file)
+        with patch_open() as (mock_open, mock_file):
+            make_some_changes(mock_file)
 
         for service_name in restart_map[file_name]:
             service.assert_called_with('restart', service_name)
@@ -581,8 +565,8 @@
         def make_some_changes():
             pass
 
-        with patch_open() as (_open, _file):
-            _file.read.side_effect = ['exists', 'missing', 'exists2']
+        with patch_open() as (mock_open, mock_file):
+            mock_file.read.side_effect = ['exists', 'missing', 'exists2']
             make_some_changes()
 
         # Restart should only happen once per service
@@ -608,8 +592,8 @@
         def make_some_changes():
             pass
 
-        with patch_open() as (_open, _file):
-            _file.read.side_effect = ['exists', 'missing', 'exists2']
+        with patch_open() as (mock_open, mock_file):
+            mock_file.read.side_effect = ['exists', 'missing', 'exists2']
             make_some_changes()
 
         # Restarts should happen in the order they are described in the
