import os
import json
from subprocess import CalledProcessError
import shutil
import tempfile
from mock import call, MagicMock, mock_open, patch, sentinel
from testtools import TestCase
import yaml

import six
import io

from charmhelpers.core import hookenv

if six.PY3:
    import pickle
else:
    import cPickle as pickle


CHARM_METADATA = b"""name: testmock
summary: test mock summary
description: test mock description
requires:
    testreqs:
        interface: mock
provides:
    testprov:
        interface: mock
peers:
    testpeer:
        interface: mock
"""

def _clean_globals():
    hookenv.cache.clear()
    del hookenv._atstart[:]
    del hookenv._atexit[:]


class ConfigTest(TestCase):
    def setUp(self):
        super(ConfigTest, self).setUp()

        _clean_globals()
        self.addCleanup(_clean_globals)

        self.charm_dir = tempfile.mkdtemp()
        self.addCleanup(lambda: shutil.rmtree(self.charm_dir))

        patcher = patch.object(hookenv, 'charm_dir', lambda: self.charm_dir)
        self.addCleanup(patcher.stop)
        patcher.start()

    def test_init(self):
        d = dict(foo='bar')
        c = hookenv.Config(d)

        self.assertEqual(c['foo'], 'bar')
        self.assertEqual(c._prev_dict, None)

    def test_load_previous(self):
        d = dict(foo='bar')
        c = hookenv.Config()

        with open(c.path, 'w') as f:
            json.dump(d, f)

        c.load_previous()
        self.assertEqual(c._prev_dict, d)

    def test_load_previous_alternate_path(self):
        d = dict(foo='bar')
        c = hookenv.Config()

        alt_path = os.path.join(self.charm_dir, '.alt-config')
        with open(alt_path, 'w') as f:
            json.dump(d, f)

        c.load_previous(path=alt_path)
        self.assertEqual(c._prev_dict, d)
        self.assertEqual(c.path, alt_path)

    def test_changed_without_prev_dict(self):
        d = dict(foo='bar')
        c = hookenv.Config(d)

        self.assertTrue(c.changed('foo'))

    def test_changed_with_prev_dict(self):
        c = hookenv.Config(dict(foo='bar', a='b'))
        c.save()
        c = hookenv.Config(dict(foo='baz', a='b'))

        self.assertTrue(c.changed('foo'))
        self.assertFalse(c.changed('a'))

    def test_previous_without_prev_dict(self):
        c = hookenv.Config()

        self.assertEqual(c.previous('foo'), None)

    def test_previous_with_prev_dict(self):
        c = hookenv.Config(dict(foo='bar'))
        c.save()
        c = hookenv.Config(dict(foo='baz', a='b'))

        self.assertEqual(c.previous('foo'), 'bar')
        self.assertEqual(c.previous('a'), None)

    def test_save_without_prev_dict(self):
        c = hookenv.Config(dict(foo='bar'))
        c.save()

        with open(c.path, 'r') as f:
            self.assertEqual(c, json.load(f))
            self.assertEqual(c, dict(foo='bar'))

    def test_save_with_prev_dict(self):
        c = hookenv.Config(dict(foo='bar'))
        c.save()
        c = hookenv.Config(dict(a='b'))
        c.save()

        with open(c.path, 'r') as f:
            self.assertEqual(c, json.load(f))
            self.assertEqual(c, dict(foo='bar', a='b'))

    def test_getitem(self):
        c = hookenv.Config(dict(foo='bar'))
        c.save()
        c = hookenv.Config(dict(baz='bam'))

        self.assertRaises(KeyError, lambda: c['missing'])
        self.assertEqual(c['foo'], 'bar')
        self.assertEqual(c['baz'], 'bam')

    def test_get(self):
        c = hookenv.Config(dict(foo='bar'))
        c.save()
        c = hookenv.Config(dict(baz='bam'))

        self.assertIsNone(c.get('missing'))
        self.assertIs(c.get('missing', sentinel.missing), sentinel.missing)
        self.assertEqual(c.get('foo'), 'bar')
        self.assertEqual(c.get('baz'), 'bam')

    def test_keys(self):
        c = hookenv.Config(dict(foo='bar'))
        c["baz"] = "bar"
        self.assertEqual(sorted([six.u("foo"), "baz"]), sorted(c.keys()))

    def test_in(self):
        # Test behavior of the in operator.

        # Items that exist in the dict exist. Items that don't don't.
        c = hookenv.Config(dict(foo='one'))
        self.assertTrue('foo' in c)
        self.assertTrue('bar' not in c)
        c.save()
        self.assertTrue('foo' in c)
        self.assertTrue('bar' not in c)

        # Adding items works as expected.
        c['foo'] = 'two'
        c['bar'] = 'two'
        self.assertTrue('foo' in c)
        self.assertTrue('bar' in c)
        c.save()
        self.assertTrue('foo' in c)
        self.assertTrue('bar' in c)

        # Removing items works as expected.
        del c['foo']
        self.assertTrue('foo' not in c)
        c.save()
        self.assertTrue('foo' not in c)


class SerializableTest(TestCase):
    def test_serializes_object_to_json(self):
        foo = {
            'bar': 'baz',
        }
        wrapped = hookenv.Serializable(foo)
        self.assertEqual(wrapped.json(), json.dumps(foo))

    def test_serializes_object_to_yaml(self):
        foo = {
            'bar': 'baz',
        }
        wrapped = hookenv.Serializable(foo)
        self.assertEqual(wrapped.yaml(), yaml.dump(foo))

    def test_gets_attribute_from_inner_object_as_dict(self):
        foo = {
            'bar': 'baz',
        }
        wrapped = hookenv.Serializable(foo)

        self.assertEqual(wrapped.bar, 'baz')

    def test_raises_error_from_inner_object_as_dict(self):
        foo = {
            'bar': 'baz',
        }
        wrapped = hookenv.Serializable(foo)

        self.assertRaises(AttributeError, getattr, wrapped, 'baz')

    def test_dict_methods_from_inner_object(self):
        foo = {
            'bar': 'baz',
        }
        wrapped = hookenv.Serializable(foo)
        for meth in ('keys', 'values', 'items'):
            self.assertEqual(sorted(list(getattr(wrapped, meth)())),
                             sorted(list(getattr(foo, meth)())))

        self.assertEqual(wrapped.get('bar'), foo.get('bar'))
        self.assertEqual(wrapped.get('baz', 42), foo.get('baz', 42))
        self.assertIn('bar', wrapped)

    def test_get_gets_from_inner_object(self):
        foo = {
            'bar': 'baz',
        }
        wrapped = hookenv.Serializable(foo)

        self.assertEqual(wrapped.get('foo'), None)
        self.assertEqual(wrapped.get('bar'), 'baz')
        self.assertEqual(wrapped.get('zoo', 'bla'), 'bla')

    def test_gets_inner_object(self):
        foo = {
            'bar': 'baz',
        }
        wrapped = hookenv.Serializable(foo)

        self.assertIs(wrapped.data, foo)

    def test_pickle(self):
        foo = {'bar': 'baz'}
        wrapped = hookenv.Serializable(foo)
        pickled = pickle.dumps(wrapped)
        unpickled = pickle.loads(pickled)

        self.assert_(isinstance(unpickled, hookenv.Serializable))
        self.assertEqual(unpickled, foo)

    def test_boolean(self):
        true_dict = {'foo': 'bar'}
        false_dict = {}

        self.assertIs(bool(hookenv.Serializable(true_dict)), True)
        self.assertIs(bool(hookenv.Serializable(false_dict)), False)

    def test_equality(self):
        foo = {'bar': 'baz'}
        bar = {'baz': 'bar'}
        wrapped_foo = hookenv.Serializable(foo)

        self.assertEqual(wrapped_foo, foo)
        self.assertEqual(wrapped_foo, wrapped_foo)
        self.assertNotEqual(wrapped_foo, bar)


class HelpersTest(TestCase):
    def setUp(self):
        super(HelpersTest, self).setUp()
        _clean_globals()
        self.addCleanup(_clean_globals)

    @patch('subprocess.call')
    def test_logs_messages_to_juju_with_default_level(self, mock_call):
        hookenv.log('foo')

        mock_call.assert_called_with(['juju-log', 'foo'])

    @patch('subprocess.call')
    def test_logs_messages_object(self, mock_call):
        hookenv.log(object)
        mock_call.assert_called_with(['juju-log', repr(object)])

    @patch('subprocess.call')
    def test_logs_messages_with_alternative_levels(self, mock_call):
        alternative_levels = [
            hookenv.CRITICAL,
            hookenv.ERROR,
            hookenv.WARNING,
            hookenv.INFO,
        ]

        for level in alternative_levels:
            hookenv.log('foo', level)
            mock_call.assert_called_with(['juju-log', '-l', level, 'foo'])

    @patch('subprocess.check_output')
    def test_gets_charm_config_with_scope(self, check_output):
        config_data = 'bar'
        check_output.return_value = json.dumps(config_data).encode('UTF-8')

        result = hookenv.config(scope='baz')

        self.assertEqual(result, 'bar')
        check_output.assert_called_with(['config-get', 'baz', '--format=json'])

        # The result can be used like a string
        self.assertEqual(result[1], 'a')

        # ... because the result is actually a string
        self.assert_(isinstance(result, six.string_types))

    @patch('subprocess.check_output')
    def test_gets_missing_charm_config_with_scope(self, check_output):
        check_output.return_value = b''

        result = hookenv.config(scope='baz')

        self.assertEqual(result, None)
        check_output.assert_called_with(['config-get', 'baz', '--format=json'])

    @patch('charmhelpers.core.hookenv.charm_dir')
    @patch('subprocess.check_output')
    def test_gets_config_without_scope(self, check_output, charm_dir):
        check_output.return_value = json.dumps(dict(foo='bar')).encode('UTF-8')
        charm_dir.side_effect = tempfile.mkdtemp

        result = hookenv.config()

        self.assertIsInstance(result, hookenv.Config)
        self.assertEqual(result['foo'], 'bar')
        check_output.assert_called_with(['config-get', '--format=json'])

    @patch('charmhelpers.core.hookenv.os')
    def test_gets_the_local_unit(self, os_):
        os_.environ = {
            'JUJU_UNIT_NAME': 'foo',
        }

        self.assertEqual(hookenv.local_unit(), 'foo')

    @patch('charmhelpers.core.hookenv.unit_get')
    def test_gets_unit_public_ip(self, _unitget):
        _unitget.return_value = sentinel.public_ip
        self.assertEqual(sentinel.public_ip, hookenv.unit_public_ip())
        _unitget.assert_called_once_with('public-address')

    @patch('charmhelpers.core.hookenv.unit_get')
    def test_gets_unit_private_ip(self, _unitget):
        _unitget.return_value = sentinel.private_ip
        self.assertEqual(sentinel.private_ip, hookenv.unit_private_ip())
        _unitget.assert_called_once_with('private-address')

    @patch('charmhelpers.core.hookenv.os')
    def test_checks_that_is_running_in_relation_hook(self, os_):
        os_.environ = {
            'JUJU_RELATION': 'foo',
        }

        self.assertTrue(hookenv.in_relation_hook())

    @patch('charmhelpers.core.hookenv.os')
    def test_checks_that_is_not_running_in_relation_hook(self, os_):
        os_.environ = {
            'bar': 'foo',
        }

        self.assertFalse(hookenv.in_relation_hook())

    @patch('charmhelpers.core.hookenv.os')
    def test_gets_the_relation_type(self, os_):
        os_.environ = {
            'JUJU_RELATION': 'foo',
        }

        self.assertEqual(hookenv.relation_type(), 'foo')

    @patch('charmhelpers.core.hookenv.os')
    def test_relation_type_none_if_not_in_environment(self, os_):
        os_.environ = {}
        self.assertEqual(hookenv.relation_type(), None)

    @patch('subprocess.check_output')
    @patch('charmhelpers.core.hookenv.relation_type')
    def test_gets_relation_ids(self, relation_type, check_output):
        ids = [1, 2, 3]
        check_output.return_value = json.dumps(ids).encode('UTF-8')
        reltype = 'foo'
        relation_type.return_value = reltype

        result = hookenv.relation_ids()

        self.assertEqual(result, ids)
        check_output.assert_called_with(['relation-ids', '--format=json',
                                         reltype])

    @patch('subprocess.check_output')
    @patch('charmhelpers.core.hookenv.relation_type')
    def test_gets_relation_ids_empty_array(self, relation_type, check_output):
        ids = []
        check_output.return_value = json.dumps(None).encode('UTF-8')
        reltype = 'foo'
        relation_type.return_value = reltype

        result = hookenv.relation_ids()

        self.assertEqual(result, ids)
        check_output.assert_called_with(['relation-ids', '--format=json',
                                         reltype])

    @patch('subprocess.check_output')
    @patch('charmhelpers.core.hookenv.relation_type')
    def test_relation_ids_no_relation_type(self, relation_type, check_output):
        ids = [1, 2, 3]
        check_output.return_value = json.dumps(ids).encode('UTF-8')
        relation_type.return_value = None

        result = hookenv.relation_ids()

        self.assertEqual(result, [])

    @patch('subprocess.check_output')
    @patch('charmhelpers.core.hookenv.relation_type')
    def test_gets_relation_ids_for_type(self, relation_type, check_output):
        ids = [1, 2, 3]
        check_output.return_value = json.dumps(ids).encode('UTF-8')
        reltype = 'foo'

        result = hookenv.relation_ids(reltype)

        self.assertEqual(result, ids)
        check_output.assert_called_with(['relation-ids', '--format=json',
                                         reltype])
        self.assertFalse(relation_type.called)

    @patch('subprocess.check_output')
    @patch('charmhelpers.core.hookenv.relation_id')
    def test_gets_related_units(self, relation_id, check_output):
        relid = 123
        units = ['foo', 'bar']
        relation_id.return_value = relid
        check_output.return_value = json.dumps(units).encode('UTF-8')

        result = hookenv.related_units()

        self.assertEqual(result, units)
        check_output.assert_called_with(['relation-list', '--format=json',
                                         '-r', relid])

    @patch('subprocess.check_output')
    @patch('charmhelpers.core.hookenv.relation_id')
    def test_gets_related_units_empty_array(self, relation_id, check_output):
        relid = str(123)
        units = []
        relation_id.return_value = relid
        check_output.return_value = json.dumps(None).encode('UTF-8')

        result = hookenv.related_units()

        self.assertEqual(result, units)
        check_output.assert_called_with(['relation-list', '--format=json',
                                         '-r', relid])

    @patch('subprocess.check_output')
    @patch('charmhelpers.core.hookenv.relation_id')
    def test_related_units_no_relation(self, relation_id, check_output):
        units = ['foo', 'bar']
        relation_id.return_value = None
        check_output.return_value = json.dumps(units).encode('UTF-8')

        result = hookenv.related_units()

        self.assertEqual(result, units)
        check_output.assert_called_with(['relation-list', '--format=json'])

    @patch('subprocess.check_output')
    @patch('charmhelpers.core.hookenv.relation_id')
    def test_gets_related_units_for_id(self, relation_id, check_output):
        relid = 123
        units = ['foo', 'bar']
        check_output.return_value = json.dumps(units).encode('UTF-8')

        result = hookenv.related_units(relid)

        self.assertEqual(result, units)
        check_output.assert_called_with(['relation-list', '--format=json',
                                         '-r', relid])
        self.assertFalse(relation_id.called)

    @patch('charmhelpers.core.hookenv.os')
    def test_gets_the_remote_unit(self, os_):
        os_.environ = {
            'JUJU_REMOTE_UNIT': 'foo',
        }

        self.assertEqual(hookenv.remote_unit(), 'foo')

    @patch('charmhelpers.core.hookenv.os')
    def test_no_remote_unit(self, os_):
        os_.environ = {}
        self.assertEqual(hookenv.remote_unit(), None)

    @patch('charmhelpers.core.hookenv.remote_unit')
    @patch('charmhelpers.core.hookenv.relation_get')
    def test_gets_relation_for_unit(self, relation_get, remote_unit):
        unit = 'foo-unit'
        raw_relation = {
            'foo': 'bar',
        }
        remote_unit.return_value = unit
        relation_get.return_value = raw_relation

        result = hookenv.relation_for_unit()

        self.assertEqual(result['__unit__'], unit)
        self.assertEqual(result['foo'], 'bar')
        relation_get.assert_called_with(unit=unit, rid=None)

    @patch('charmhelpers.core.hookenv.remote_unit')
    @patch('charmhelpers.core.hookenv.relation_get')
    def test_gets_relation_for_unit_with_list(self, relation_get, remote_unit):
        unit = 'foo-unit'
        raw_relation = {
            'foo-list': 'one two three',
        }
        remote_unit.return_value = unit
        relation_get.return_value = raw_relation

        result = hookenv.relation_for_unit()

        self.assertEqual(result['__unit__'], unit)
        self.assertEqual(result['foo-list'], ['one', 'two', 'three'])
        relation_get.assert_called_with(unit=unit, rid=None)

    @patch('charmhelpers.core.hookenv.remote_unit')
    @patch('charmhelpers.core.hookenv.relation_get')
    def test_gets_relation_for_specific_unit(self, relation_get, remote_unit):
        unit = 'foo-unit'
        raw_relation = {
            'foo': 'bar',
        }
        relation_get.return_value = raw_relation

        result = hookenv.relation_for_unit(unit)

        self.assertEqual(result['__unit__'], unit)
        self.assertEqual(result['foo'], 'bar')
        relation_get.assert_called_with(unit=unit, rid=None)
        self.assertFalse(remote_unit.called)

    @patch('charmhelpers.core.hookenv.relation_ids')
    @patch('charmhelpers.core.hookenv.related_units')
    @patch('charmhelpers.core.hookenv.relation_for_unit')
    def test_gets_relations_for_id(self, relation_for_unit, related_units,
                                   relation_ids):
        relid = 123
        units = ['foo', 'bar']
        unit_data = [
            {'foo-item': 'bar-item'},
            {'foo-item2': 'bar-item2'},
        ]
        relation_ids.return_value = relid
        related_units.return_value = units
        relation_for_unit.side_effect = unit_data

        result = hookenv.relations_for_id()

        self.assertEqual(result[0]['__relid__'], relid)
        self.assertEqual(result[0]['foo-item'], 'bar-item')
        self.assertEqual(result[1]['__relid__'], relid)
        self.assertEqual(result[1]['foo-item2'], 'bar-item2')
        related_units.assert_called_with(relid)
        self.assertEqual(relation_for_unit.mock_calls, [
            call('foo', relid),
            call('bar', relid),
        ])

    @patch('charmhelpers.core.hookenv.relation_ids')
    @patch('charmhelpers.core.hookenv.related_units')
    @patch('charmhelpers.core.hookenv.relation_for_unit')
    def test_gets_relations_for_specific_id(self, relation_for_unit,
                                            related_units, relation_ids):
        relid = 123
        units = ['foo', 'bar']
        unit_data = [
            {'foo-item': 'bar-item'},
            {'foo-item2': 'bar-item2'},
        ]
        related_units.return_value = units
        relation_for_unit.side_effect = unit_data

        result = hookenv.relations_for_id(relid)

        self.assertEqual(result[0]['__relid__'], relid)
        self.assertEqual(result[0]['foo-item'], 'bar-item')
        self.assertEqual(result[1]['__relid__'], relid)
        self.assertEqual(result[1]['foo-item2'], 'bar-item2')
        related_units.assert_called_with(relid)
        self.assertEqual(relation_for_unit.mock_calls, [
            call('foo', relid),
            call('bar', relid),
        ])
        self.assertFalse(relation_ids.called)

    @patch('charmhelpers.core.hookenv.in_relation_hook')
    @patch('charmhelpers.core.hookenv.relation_type')
    @patch('charmhelpers.core.hookenv.relation_ids')
    @patch('charmhelpers.core.hookenv.relations_for_id')
    def test_gets_relations_for_type(self, relations_for_id, relation_ids,
                                     relation_type, in_relation_hook):
        reltype = 'foo-type'
        relids = [123, 234]
        relations = [
            [
                {'foo': 'bar'},
                {'foo2': 'bar2'},
            ],
            [
                {'FOO': 'BAR'},
                {'FOO2': 'BAR2'},
            ],
        ]
        is_in_relation = True

        relation_type.return_value = reltype
        relation_ids.return_value = relids
        relations_for_id.side_effect = relations
        in_relation_hook.return_value = is_in_relation

        result = hookenv.relations_of_type()

        self.assertEqual(result[0]['__relid__'], 123)
        self.assertEqual(result[0]['foo'], 'bar')
        self.assertEqual(result[1]['__relid__'], 123)
        self.assertEqual(result[1]['foo2'], 'bar2')
        self.assertEqual(result[2]['__relid__'], 234)
        self.assertEqual(result[2]['FOO'], 'BAR')
        self.assertEqual(result[3]['__relid__'], 234)
        self.assertEqual(result[3]['FOO2'], 'BAR2')
        relation_ids.assert_called_with(reltype)
        self.assertEqual(relations_for_id.mock_calls, [
            call(123),
            call(234),
        ])

    @patch('charmhelpers.core.hookenv.local_unit')
    @patch('charmhelpers.core.hookenv.relation_types')
    @patch('charmhelpers.core.hookenv.relation_ids')
    @patch('charmhelpers.core.hookenv.related_units')
    @patch('charmhelpers.core.hookenv.relation_get')
    def test_gets_relations(self, relation_get, related_units,
                            relation_ids, relation_types, local_unit):
        local_unit.return_value = 'u0'
        relation_types.return_value = ['t1', 't2']
        relation_ids.return_value = ['i1']
        related_units.return_value = ['u1', 'u2']
        relation_get.return_value = {'key': 'val'}

        result = hookenv.relations()

        self.assertEqual(result, {
            't1': {
                'i1': {
                    'u0': {'key': 'val'},
                    'u1': {'key': 'val'},
                    'u2': {'key': 'val'},
                },
            },
            't2': {
                'i1': {
                    'u0': {'key': 'val'},
                    'u1': {'key': 'val'},
                    'u2': {'key': 'val'},
                },
            },
        })

    @patch('charmhelpers.core.hookenv.relation_set')
    @patch('charmhelpers.core.hookenv.relation_get')
    @patch('charmhelpers.core.hookenv.local_unit')
    def test_relation_clear(self, local_unit,
                            relation_get,
                            relation_set):
        local_unit.return_value = 'local-unit'
        relation_get.return_value = {
            'private-address': '10.5.0.1',
            'foo': 'bar',
            'public-address': '146.192.45.6'
        }
        hookenv.relation_clear('relation:1')
        relation_get.assert_called_with(rid='relation:1',
                                        unit='local-unit')
        relation_set.assert_called_with(
            relation_id='relation:1',
            **{'private-address': '10.5.0.1',
               'foo': None,
               'public-address': '146.192.45.6'})

    @patch('charmhelpers.core.hookenv.relation_ids')
    @patch('charmhelpers.core.hookenv.related_units')
    @patch('charmhelpers.core.hookenv.relation_get')
    def test_is_relation_made(self, relation_get, related_units,
                              relation_ids):
        relation_get.return_value = 'hostname'
        related_units.return_value = ['test/1']
        relation_ids.return_value = ['test:0']
        self.assertTrue(hookenv.is_relation_made('test'))
        relation_get.assert_called_with('private-address',
                                        rid='test:0', unit='test/1')

    @patch('charmhelpers.core.hookenv.relation_ids')
    @patch('charmhelpers.core.hookenv.related_units')
    @patch('charmhelpers.core.hookenv.relation_get')
    def test_is_relation_made_multi_unit(self, relation_get, related_units,
                                         relation_ids):
        relation_get.side_effect = [None, 'hostname']
        related_units.return_value = ['test/1', 'test/2']
        relation_ids.return_value = ['test:0']
        self.assertTrue(hookenv.is_relation_made('test'))

    @patch('charmhelpers.core.hookenv.relation_ids')
    @patch('charmhelpers.core.hookenv.related_units')
    @patch('charmhelpers.core.hookenv.relation_get')
    def test_is_relation_made_different_key(self,
                                            relation_get, related_units,
                                            relation_ids):
        relation_get.return_value = 'hostname'
        related_units.return_value = ['test/1']
        relation_ids.return_value = ['test:0']
        self.assertTrue(hookenv.is_relation_made('test', keys='auth'))
        relation_get.assert_called_with('auth',
                                        rid='test:0', unit='test/1')

    @patch('charmhelpers.core.hookenv.relation_ids')
    @patch('charmhelpers.core.hookenv.related_units')
    @patch('charmhelpers.core.hookenv.relation_get')
    def test_is_relation_made_multiple_keys(self,
                                            relation_get, related_units,
                                            relation_ids):
        relation_get.side_effect = ['password', 'hostname']
        related_units.return_value = ['test/1']
        relation_ids.return_value = ['test:0']
        self.assertTrue(hookenv.is_relation_made('test',
                                                 keys=['auth', 'host']))
        relation_get.assert_has_calls(
            [call('auth', rid='test:0', unit='test/1'),
             call('host', rid='test:0', unit='test/1')]
        )

    @patch('charmhelpers.core.hookenv.relation_ids')
    @patch('charmhelpers.core.hookenv.related_units')
    @patch('charmhelpers.core.hookenv.relation_get')
    def test_is_relation_made_not_made(self,
                                       relation_get, related_units,
                                       relation_ids):
        relation_get.return_value = None
        related_units.return_value = ['test/1']
        relation_ids.return_value = ['test:0']
        self.assertFalse(hookenv.is_relation_made('test'))

    @patch('charmhelpers.core.hookenv.relation_ids')
    @patch('charmhelpers.core.hookenv.related_units')
    @patch('charmhelpers.core.hookenv.relation_get')
    def test_is_relation_made_not_made_multiple_keys(self,
                                                     relation_get,
                                                     related_units,
                                                     relation_ids):
        relation_get.side_effect = ['password', None]
        related_units.return_value = ['test/1']
        relation_ids.return_value = ['test:0']
        self.assertFalse(hookenv.is_relation_made('test',
                                                  keys=['auth', 'host']))
        relation_get.assert_has_calls(
            [call('auth', rid='test:0', unit='test/1'),
             call('host', rid='test:0', unit='test/1')]
        )

    @patch('charmhelpers.core.hookenv.config')
    @patch('charmhelpers.core.hookenv.relation_type')
    @patch('charmhelpers.core.hookenv.local_unit')
    @patch('charmhelpers.core.hookenv.relation_id')
    @patch('charmhelpers.core.hookenv.relations')
    @patch('charmhelpers.core.hookenv.relation_get')
    @patch('charmhelpers.core.hookenv.os')
    def test_gets_execution_environment(self, os_, relations_get,
                                        relations, relation_id, local_unit,
                                        relation_type, config):
        config.return_value = 'some-config'
        relation_type.return_value = 'some-type'
        local_unit.return_value = 'some-unit'
        relation_id.return_value = 'some-id'
        relations.return_value = 'all-relations'
        relations_get.return_value = 'some-relations'
        os_.environ = 'some-environment'

        result = hookenv.execution_environment()

        self.assertEqual(result, {
            'conf': 'some-config',
            'reltype': 'some-type',
            'unit': 'some-unit',
            'relid': 'some-id',
            'rel': 'some-relations',
            'rels': 'all-relations',
            'env': 'some-environment',
        })

    @patch('charmhelpers.core.hookenv.config')
    @patch('charmhelpers.core.hookenv.relation_type')
    @patch('charmhelpers.core.hookenv.local_unit')
    @patch('charmhelpers.core.hookenv.relation_id')
    @patch('charmhelpers.core.hookenv.relations')
    @patch('charmhelpers.core.hookenv.relation_get')
    @patch('charmhelpers.core.hookenv.os')
    def test_gets_execution_environment_no_relation(
            self, os_, relations_get, relations, relation_id,
            local_unit, relation_type, config):
        config.return_value = 'some-config'
        relation_type.return_value = 'some-type'
        local_unit.return_value = 'some-unit'
        relation_id.return_value = None
        relations.return_value = 'all-relations'
        relations_get.return_value = 'some-relations'
        os_.environ = 'some-environment'

        result = hookenv.execution_environment()

        self.assertEqual(result, {
            'conf': 'some-config',
            'unit': 'some-unit',
            'rels': 'all-relations',
            'env': 'some-environment',
        })

    @patch('charmhelpers.core.hookenv.os')
    def test_gets_the_relation_id(self, os_):
        os_.environ = {
            'JUJU_RELATION_ID': 'foo',
        }

        self.assertEqual(hookenv.relation_id(), 'foo')

    @patch('charmhelpers.core.hookenv.os')
    def test_relation_id_none_if_no_env(self, os_):
        os_.environ = {}
        self.assertEqual(hookenv.relation_id(), None)

    @patch('subprocess.check_output')
    def test_gets_relation(self, check_output):
        data = {"foo": "BAR"}
        check_output.return_value = json.dumps(data).encode('UTF-8')
        result = hookenv.relation_get()

        self.assertEqual(result['foo'], 'BAR')
        check_output.assert_called_with(['relation-get', '--format=json', '-'])

    @patch('charmhelpers.core.hookenv.subprocess')
    def test_relation_get_none(self, mock_subprocess):
        mock_subprocess.check_output.return_value = b'null'

        result = hookenv.relation_get()

        self.assertIsNone(result)

    @patch('charmhelpers.core.hookenv.subprocess')
    def test_relation_get_calledprocesserror(self, mock_subprocess):
        """relation-get called outside a relation will errors without id."""
        mock_subprocess.check_output.side_effect = CalledProcessError(
            2, '/foo/bin/relation-get'
            'no relation id specified')

        result = hookenv.relation_get()

        self.assertIsNone(result)

    @patch('charmhelpers.core.hookenv.subprocess')
    def test_relation_get_calledprocesserror_other(self, mock_subprocess):
        """relation-get can fail for other more serious errors."""
        mock_subprocess.check_output.side_effect = CalledProcessError(
            1, '/foo/bin/relation-get'
            'connection refused')

        self.assertRaises(CalledProcessError, hookenv.relation_get)

    @patch('subprocess.check_output')
    def test_gets_relation_with_scope(self, check_output):
        check_output.return_value = json.dumps('bar').encode('UTF-8')

        result = hookenv.relation_get(attribute='baz-scope')

        self.assertEqual(result, 'bar')
        check_output.assert_called_with(['relation-get', '--format=json',
                                         'baz-scope'])

    @patch('subprocess.check_output')
    def test_gets_missing_relation_with_scope(self, check_output):
        check_output.return_value = b""

        result = hookenv.relation_get(attribute='baz-scope')

        self.assertEqual(result, None)
        check_output.assert_called_with(['relation-get', '--format=json',
                                         'baz-scope'])

    @patch('subprocess.check_output')
    def test_gets_relation_with_unit_name(self, check_output):
        check_output.return_value = json.dumps('BAR').encode('UTF-8')

        result = hookenv.relation_get(attribute='baz-scope', unit='baz-unit')

        self.assertEqual(result, 'BAR')
        check_output.assert_called_with(['relation-get', '--format=json',
                                         'baz-scope', 'baz-unit'])

    @patch('charmhelpers.core.hookenv.local_unit')
    @patch('subprocess.check_call')
    @patch('subprocess.check_output')
    def test_relation_set_flushes_local_unit_cache(self, check_output,
                                                   check_call, local_unit):
        check_output.return_value = json.dumps('BAR').encode('UTF-8')
        local_unit.return_value = 'baz_unit'
        hookenv.relation_get(attribute='baz_scope', unit='baz_unit')
        hookenv.relation_get(attribute='bar_scope')
        self.assertTrue(len(hookenv.cache) == 2)
        check_output.return_value = ""
        hookenv.relation_set(baz_scope='hello')
        # relation_set should flush any entries for local_unit
        self.assertTrue(len(hookenv.cache) == 1)

    @patch('subprocess.check_output')
    def test_gets_relation_with_relation_id(self, check_output):
        check_output.return_value = json.dumps('BAR').encode('UTF-8')

        result = hookenv.relation_get(attribute='baz-scope', unit='baz-unit',
                                      rid=123)

        self.assertEqual(result, 'BAR')
        check_output.assert_called_with(['relation-get', '--format=json', '-r',
                                         123, 'baz-scope', 'baz-unit'])

<<<<<<< HEAD
    @patch('charmhelpers.core.hookenv.local_unit')
    @patch('subprocess.check_call')
    def test_sets_relation_with_kwargs(self, check_call_, local_unit):
        hookenv.relation_set(foo="bar")
        check_call_.assert_called_with(['relation-set', 'foo=bar'])

    @patch('charmhelpers.core.hookenv.local_unit')
    @patch('subprocess.check_call')
    def test_sets_relation_with_dict(self, check_call_, local_unit):
        hookenv.relation_set(relation_settings={"foo": "bar"})
        check_call_.assert_called_with(['relation-set', 'foo=bar'])

    @patch('charmhelpers.core.hookenv.local_unit')
    @patch('subprocess.check_call')
    def test_sets_relation_with_relation_id(self, check_call_, local_unit):
=======
    @patch('subprocess.check_output')
    @patch('subprocess.check_call')
    def test_sets_relation_with_kwargs(self, check_call_, check_output):
        hookenv.relation_set(foo="bar")
        check_call_.assert_called_with(['relation-set', 'foo=bar'])

    @patch('subprocess.check_output')
    @patch('subprocess.check_call')
    def test_sets_relation_with_dict(self, check_call_, check_output):
        hookenv.relation_set(relation_settings={"foo": "bar"})
        check_call_.assert_called_with(['relation-set', 'foo=bar'])

    @patch('subprocess.check_output')
    @patch('subprocess.check_call')
    def test_sets_relation_with_relation_id(self, check_call_, check_output):
>>>>>>> d2a8853f
        hookenv.relation_set(relation_id="foo", bar="baz")
        check_call_.assert_called_with(['relation-set', '-r', 'foo',
                                        'bar=baz'])

<<<<<<< HEAD
    @patch('charmhelpers.core.hookenv.local_unit')
    @patch('subprocess.check_call')
    def test_sets_relation_with_missing_value(self, check_call_, local_unit):
=======
    @patch('subprocess.check_output')
    @patch('subprocess.check_call')
    def test_sets_relation_with_missing_value(self, check_call_, check_output):
>>>>>>> d2a8853f
        hookenv.relation_set(foo=None)
        check_call_.assert_called_with(['relation-set', 'foo='])

    @patch('os.remove')
    @patch('subprocess.check_output')
    @patch('subprocess.check_call')
    def test_relation_set_file(self, check_call, check_output, remove):
        """If relation-set accepts a --file parameter, it's used.

        Juju 1.23.2 introduced a --file parameter, which means you can
        pass the data through a file. Not using --file would make
        relation_set break if the relation data is too big.
        """
        # check_output(["relation-set", "--help"]) is used to determine
        # whether we can pass --file to it.
        check_output.return_value = "--file"
        hookenv.relation_set(foo="bar")
        check_output.assert_called_with(
            ["relation-set", "--help"], universal_newlines=True)
        # relation-set is called with relation-set --file <temp_file>
        # with data as YAML and the temp_file is then removed.
        self.assertEqual(1, len(check_call.call_args[0]))
        command = check_call.call_args[0][0]
        self.assertEqual(3, len(command))
        self.assertEqual("relation-set", command[0])
        self.assertEqual("--file", command[1])
        temp_file = command[2]
        with open(temp_file, "r") as f:
            self.assertEqual("{foo: bar}", f.read().strip())
        remove.assert_called_with(temp_file)

    @patch('os.remove')
    @patch('subprocess.check_output')
    @patch('subprocess.check_call')
    def test_relation_set_file_non_str(self, check_call, check_output, remove):
        """If relation-set accepts a --file parameter, it's used.

        Any value that is not a string is converted to a string before encoding
        the settings to YAML.
        """
        # check_output(["relation-set", "--help"]) is used to determine
        # whether we can pass --file to it.
        check_output.return_value = "--file"
        hookenv.relation_set(foo={"bar": 1})
        check_output.assert_called_with(
            ["relation-set", "--help"], universal_newlines=True)
        # relation-set is called with relation-set --file <temp_file>
        # with data as YAML and the temp_file is then removed.
        self.assertEqual(1, len(check_call.call_args[0]))
        command = check_call.call_args[0][0]
        self.assertEqual(3, len(command))
        self.assertEqual("relation-set", command[0])
        self.assertEqual("--file", command[1])
        temp_file = command[2]
        with open(temp_file, "r") as f:
            self.assertEqual("{foo: '{''bar'': 1}'}", f.read().strip())
        remove.assert_called_with(temp_file)

    def test_lists_relation_types(self):
        open_ = mock_open()
        open_.return_value = io.BytesIO(CHARM_METADATA)

        with patch('charmhelpers.core.hookenv.open', open_, create=True):
            with patch.dict('os.environ', {'CHARM_DIR': '/var/empty'}):
                reltypes = set(hookenv.relation_types())
        open_.assert_called_once_with('/var/empty/metadata.yaml')
        self.assertEqual(set(('testreqs', 'testprov', 'testpeer')), reltypes)

    def test_metadata(self):
        open_ = mock_open()
        open_.return_value = io.BytesIO(CHARM_METADATA)

        with patch('charmhelpers.core.hookenv.open', open_, create=True):
            with patch.dict('os.environ', {'CHARM_DIR': '/var/empty'}):
                metadata = hookenv.metadata()
        self.assertEqual(metadata, yaml.safe_load(CHARM_METADATA))

    def test_charm_name(self):
        open_ = mock_open()
        open_.return_value = io.BytesIO(CHARM_METADATA)

        with patch('charmhelpers.core.hookenv.open', open_, create=True):
            with patch.dict('os.environ', {'CHARM_DIR': '/var/empty'}):
                charm_name = hookenv.charm_name()
        self.assertEqual("testmock", charm_name)

    @patch('subprocess.check_call')
    def test_opens_port(self, check_call_):
        hookenv.open_port(443, "TCP")
        hookenv.open_port(80)
        hookenv.open_port(100, "UDP")
        calls = [
            call(['open-port', '443/TCP']),
            call(['open-port', '80/TCP']),
            call(['open-port', '100/UDP']),
        ]
        check_call_.assert_has_calls(calls)

    @patch('subprocess.check_call')
    def test_closes_port(self, check_call_):
        hookenv.close_port(443, "TCP")
        hookenv.close_port(80)
        hookenv.close_port(100, "UDP")
        calls = [
            call(['close-port', '443/TCP']),
            call(['close-port', '80/TCP']),
            call(['close-port', '100/UDP']),
        ]
        check_call_.assert_has_calls(calls)

    @patch('subprocess.check_output')
    def test_gets_unit_attribute(self, check_output_):
        check_output_.return_value = json.dumps('bar').encode('UTF-8')
        self.assertEqual(hookenv.unit_get('foo'), 'bar')
        check_output_.assert_called_with(['unit-get', '--format=json', 'foo'])

    @patch('subprocess.check_output')
    def test_gets_missing_unit_attribute(self, check_output_):
        check_output_.return_value = b""
        self.assertEqual(hookenv.unit_get('foo'), None)
        check_output_.assert_called_with(['unit-get', '--format=json', 'foo'])

    def test_cached_decorator(self):
        calls = []
        values = {
            'hello': 'world',
            'foo': 'bar',
            'baz': None,
        }

        @hookenv.cached
        def cache_function(attribute):
            calls.append(attribute)
            return values[attribute]

        self.assertEquals(cache_function('hello'), 'world')
        self.assertEquals(cache_function('hello'), 'world')
        self.assertEquals(cache_function('foo'), 'bar')
        self.assertEquals(cache_function('baz'), None)
        self.assertEquals(cache_function('baz'), None)
        self.assertEquals(calls, ['hello', 'foo', 'baz'])

    def test_gets_charm_dir(self):
        with patch.dict('os.environ', {'CHARM_DIR': '/var/empty'}):
            self.assertEqual(hookenv.charm_dir(), '/var/empty')

    @patch('subprocess.check_output')
    def test_is_leader_unsupported(self, check_output_):
        check_output_.side_effect = OSError(2, 'is-leader')
        self.assertRaises(NotImplementedError, hookenv.is_leader)

    @patch('subprocess.check_output')
    def test_is_leader(self, check_output_):
        check_output_.return_value = b'false'
        self.assertFalse(hookenv.is_leader())
        check_output_.return_value = b'true'
        self.assertTrue(hookenv.is_leader())


class HooksTest(TestCase):
    def setUp(self):
        super(HooksTest, self).setUp()

        _clean_globals()
        self.addCleanup(_clean_globals)

        charm_dir = tempfile.mkdtemp()
        self.addCleanup(lambda: shutil.rmtree(charm_dir))
        patcher = patch.object(hookenv, 'charm_dir', lambda: charm_dir)
        self.addCleanup(patcher.stop)
        patcher.start()
       
        config = hookenv.Config({})
        def _mock_config(scope=None):
            return config if scope is None else config[scope]
        patcher = patch.object(hookenv, 'config', _mock_config)
        self.addCleanup(patcher.stop)
        patcher.start()

    def test_config_saved_after_execute(self):
        config = hookenv.config()
        config.implicit_save = True

        foo = MagicMock()
        hooks = hookenv.Hooks()
        hooks.register('foo', foo)
        hooks.execute(['foo', 'some', 'other', 'args'])
        self.assertTrue(os.path.exists(config.path))

    def test_config_not_saved_after_execute(self):
        config = hookenv.config()
        config.implicit_save = False

        foo = MagicMock()
        hooks = hookenv.Hooks()
        hooks.register('foo', foo)
        hooks.execute(['foo', 'some', 'other', 'args'])
        self.assertFalse(os.path.exists(config.path))

    def test_config_save_disabled(self):
        config = hookenv.config()
        config.implicit_save = True

        foo = MagicMock()
        hooks = hookenv.Hooks(config_save=False)
        hooks.register('foo', foo)
        hooks.execute(['foo', 'some', 'other', 'args'])
        self.assertFalse(os.path.exists(config.path))

    def test_runs_a_registered_function(self):
        foo = MagicMock()
        hooks = hookenv.Hooks()
        hooks.register('foo', foo)

        hooks.execute(['foo', 'some', 'other', 'args'])

        foo.assert_called_with()

    def test_cannot_run_unregistered_function(self):
        foo = MagicMock()
        hooks = hookenv.Hooks()
        hooks.register('foo', foo)

        self.assertRaises(hookenv.UnregisteredHookError, hooks.execute,
                          ['bar'])

    def test_can_run_a_decorated_function_as_one_or_more_hooks(self):
        execs = []
        hooks = hookenv.Hooks()

        @hooks.hook('bar', 'baz')
        def func():
            execs.append(True)

        hooks.execute(['bar'])
        hooks.execute(['baz'])
        self.assertRaises(hookenv.UnregisteredHookError, hooks.execute,
                          ['brew'])
        self.assertEqual(execs, [True, True])

    def test_can_run_a_decorated_function_as_itself(self):
        execs = []
        hooks = hookenv.Hooks()

        @hooks.hook()
        def func():
            execs.append(True)

        hooks.execute(['func'])
        self.assertRaises(hookenv.UnregisteredHookError, hooks.execute,
                          ['brew'])
        self.assertEqual(execs, [True])

    def test_magic_underscores(self):
        # Juju hook names use hypens as separators. Python functions use
        # underscores. If explicit names have not been provided, hooks
        # are registered with both the function name and the function
        # name with underscores replaced with hypens for convenience.
        execs = []
        hooks = hookenv.Hooks()

        @hooks.hook()
        def call_me_maybe():
            execs.append(True)

        hooks.execute(['call-me-maybe'])
        hooks.execute(['call_me_maybe'])
        self.assertEqual(execs, [True, True])

    @patch('charmhelpers.core.hookenv.local_unit')
    def test_gets_service_name(self, _unit):
        _unit.return_value = 'mysql/3'
        self.assertEqual(hookenv.service_name(), 'mysql')

    @patch('subprocess.check_output')
    def test_action_get_with_key(self, check_output):
        action_data = 'bar'
        check_output.return_value = json.dumps(action_data).encode('UTF-8')

        result = hookenv.action_get(key='foo')

        self.assertEqual(result, 'bar')
        check_output.assert_called_with(['action-get', 'foo', '--format=json'])

    @patch('subprocess.check_output')
    def test_action_get_without_key(self, check_output):
        check_output.return_value = json.dumps(dict(foo='bar')).encode('UTF-8')

        result = hookenv.action_get()

        self.assertEqual(result['foo'], 'bar')
        check_output.assert_called_with(['action-get', '--format=json'])

    @patch('subprocess.check_call')
    def test_action_set(self, check_call):
        values = {'foo': 'bar', 'fooz': 'barz'}
        hookenv.action_set(values)
        # The order of the key/value pairs can change, so sort them before test
        called_args = check_call.call_args_list[0][0][0]
        called_args.pop(0)
        called_args.sort()
        self.assertEqual(called_args, ['foo=bar', 'fooz=barz'])

    @patch('subprocess.check_call')
    def test_action_fail(self, check_call):
        message = "Ooops, the action failed"
        hookenv.action_fail(message)
        check_call.assert_called_with(['action-fail', message])

    def test_status_set_invalid_state(self):
        self.assertRaises(ValueError, hookenv.status_set, 'random', 'message')

    @patch('subprocess.call')
    def test_status(self, call):
        call.return_value = 0
        hookenv.status_set('active', 'Everything is Awesome!')
        call.assert_called_with(['status-set', 'active', 'Everything is Awesome!'])

    @patch('subprocess.call')
    @patch.object(hookenv, 'log')
    def test_status_enoent(self, log, call):
        call.side_effect = OSError(2, 'fail')
        hookenv.status_set('active', 'Everything is Awesome!')
        log.assert_called_with('status-set failed: active Everything is Awesome!', level='INFO')

    @patch('subprocess.call')
    @patch.object(hookenv, 'log')
    def test_status_statuscmd_fail(self, log, call):
        call.side_effect = OSError(3, 'fail')
        self.assertRaises(OSError, hookenv.status_set, 'active', 'msg')
        call.assert_called_with(['status-set', 'active', 'msg'])

    @patch('subprocess.check_output')
    def test_status_get(self, check_output):
        check_output.return_value = 'active\n'
        result = hookenv.status_get()
        self.assertEqual(result, 'active')
        check_output.assert_called_with(['status-get'], universal_newlines=True)

    @patch('subprocess.check_output')
    def test_status_get_nostatus(self, check_output):
        check_output.side_effect = OSError(2, 'fail')
        result = hookenv.status_get()
        self.assertEqual(result, 'unknown')
        check_output.assert_called_with(['status-get'], universal_newlines=True)

    @patch('subprocess.check_output')
    def test_status_get_status_error(self, check_output):
        check_output.side_effect = OSError(3, 'fail')
        self.assertRaises(OSError, hookenv.status_get)
        check_output.assert_called_with(['status-get'], universal_newlines=True)

    @patch('subprocess.check_output')
    @patch('glob.glob')
    def test_juju_version(self, glob, check_output):
        glob.return_value = [sentinel.jujud]
        check_output.return_value = '1.23.3.1-trusty-amd64\n'
        self.assertEqual(hookenv.juju_version(), '1.23.3.1-trusty-amd64')
        # Per https://bugs.launchpad.net/juju-core/+bug/1455368/comments/1
        glob.assert_called_once_with('/var/lib/juju/tools/machine-*/jujud')
        check_output.assert_called_once_with([sentinel.jujud, 'version'],
                                             universal_newlines=True)

    @patch('charmhelpers.core.hookenv.juju_version')
    def test_has_juju_version(self, juju_version):
        juju_version.return_value = '1.23.1.2.3.4.5-with-a-cherry-on-top.amd64'
        self.assertTrue(hookenv.has_juju_version('1.23'))
        self.assertTrue(hookenv.has_juju_version('1.23.1'))
        self.assertTrue(hookenv.has_juju_version('1.23.1.1'))
        self.assertFalse(hookenv.has_juju_version('1.23.2.1'))
        self.assertFalse(hookenv.has_juju_version('1.24'))

        juju_version.return_value = '1.24-beta5.1-trusty-amd64'
        self.assertTrue(hookenv.has_juju_version('1.23'))
        self.assertFalse(hookenv.has_juju_version('1.24'))
        self.assertTrue(hookenv.has_juju_version('1.24-beta5'))
        self.assertTrue(hookenv.has_juju_version('1.24-beta5.1'))
        self.assertTrue(hookenv.has_juju_version('1.18-backport6'))<|MERGE_RESOLUTION|>--- conflicted
+++ resolved
@@ -939,52 +939,38 @@
         check_output.assert_called_with(['relation-get', '--format=json', '-r',
                                          123, 'baz-scope', 'baz-unit'])
 
-<<<<<<< HEAD
     @patch('charmhelpers.core.hookenv.local_unit')
+    @patch('subprocess.check_output')
     @patch('subprocess.check_call')
-    def test_sets_relation_with_kwargs(self, check_call_, local_unit):
-        hookenv.relation_set(foo="bar")
-        check_call_.assert_called_with(['relation-set', 'foo=bar'])
-
-    @patch('charmhelpers.core.hookenv.local_unit')
-    @patch('subprocess.check_call')
-    def test_sets_relation_with_dict(self, check_call_, local_unit):
-        hookenv.relation_set(relation_settings={"foo": "bar"})
-        check_call_.assert_called_with(['relation-set', 'foo=bar'])
-
-    @patch('charmhelpers.core.hookenv.local_unit')
-    @patch('subprocess.check_call')
-    def test_sets_relation_with_relation_id(self, check_call_, local_unit):
-=======
-    @patch('subprocess.check_output')
-    @patch('subprocess.check_call')
+    def test_sets_relation_with_kwargs(self, check_call_, check_output,
+                                       local_unit):
     def test_sets_relation_with_kwargs(self, check_call_, check_output):
         hookenv.relation_set(foo="bar")
         check_call_.assert_called_with(['relation-set', 'foo=bar'])
 
+    @patch('charmhelpers.core.hookenv.local_unit')
     @patch('subprocess.check_output')
     @patch('subprocess.check_call')
-    def test_sets_relation_with_dict(self, check_call_, check_output):
+    def test_sets_relation_with_dict(self, check_call_, check_output,
+                                     local_unit):
         hookenv.relation_set(relation_settings={"foo": "bar"})
         check_call_.assert_called_with(['relation-set', 'foo=bar'])
 
+    @patch('charmhelpers.core.hookenv.local_unit')
     @patch('subprocess.check_output')
     @patch('subprocess.check_call')
+    def test_sets_relation_with_relation_id(self, check_call_, check_output,
+                                            local_unit):
     def test_sets_relation_with_relation_id(self, check_call_, check_output):
->>>>>>> d2a8853f
         hookenv.relation_set(relation_id="foo", bar="baz")
         check_call_.assert_called_with(['relation-set', '-r', 'foo',
                                         'bar=baz'])
 
-<<<<<<< HEAD
     @patch('charmhelpers.core.hookenv.local_unit')
+    @patch('subprocess.check_output')
     @patch('subprocess.check_call')
-    def test_sets_relation_with_missing_value(self, check_call_, local_unit):
-=======
-    @patch('subprocess.check_output')
-    @patch('subprocess.check_call')
-    def test_sets_relation_with_missing_value(self, check_call_, check_output):
->>>>>>> d2a8853f
+    def test_sets_relation_with_missing_value(self, check_call_, check_output,
+                                              local_unit):
         hookenv.relation_set(foo=None)
         check_call_.assert_called_with(['relation-set', 'foo='])
 
