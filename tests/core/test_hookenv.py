import json

from mock import patch, call, mock_open
from StringIO import StringIO
from mock import MagicMock
from testtools import TestCase
import yaml

from charmhelpers.core import hookenv

CHARM_METADATA = """name: testmock
summary: test mock summary
description: test mock description
requires:
    testreqs:
        interface: mock
provides:
    testprov:
        interface: mock
peers:
    testpeer:
        interface: mock
"""


class SerializableTest(TestCase):
    def test_serializes_object_to_json(self):
        foo = {
            'bar': 'baz',
        }
        wrapped = hookenv.Serializable(foo)
        self.assertEqual(wrapped.json(), json.dumps(foo))

    def test_serializes_object_to_yaml(self):
        foo = {
            'bar': 'baz',
        }
        wrapped = hookenv.Serializable(foo)
        self.assertEqual(wrapped.yaml(), yaml.dump(foo))

    def test_gets_attribute_from_inner_object_as_dict(self):
        foo = {
            'bar': 'baz',
        }
        wrapped = hookenv.Serializable(foo)

        self.assertEqual(wrapped.bar, 'baz')

    def test_raises_error_from_inner_object_as_dict(self):
        foo = {
            'bar': 'baz',
        }
        wrapped = hookenv.Serializable(foo)

        self.assertRaises(AttributeError, getattr, wrapped, 'baz')

    def test_dict_methods_from_inner_object(self):
        foo = {
            'bar': 'baz',
        }
        wrapped = hookenv.Serializable(foo)
        for meth in ('keys', 'values', 'items'):
            self.assertEqual(getattr(wrapped, meth)(), getattr(foo, meth)())

        for meth in ('iterkeys', 'itervalues', 'iteritems'):
            self.assertEqual(list(getattr(wrapped, meth)()),
                             list(getattr(foo, meth)()))
        self.assertEqual(wrapped.get('bar'), foo.get('bar'))
        self.assertEqual(wrapped.get('baz', 42), foo.get('baz', 42))
        self.assertIn('bar', wrapped)

    def test_get_gets_from_inner_object(self):
        foo = {
            'bar': 'baz',
        }
        wrapped = hookenv.Serializable(foo)

        self.assertEqual(wrapped.get('foo'), None)
        self.assertEqual(wrapped.get('bar'), 'baz')
        self.assertEqual(wrapped.get('zoo', 'bla'), 'bla')

    def test_gets_inner_object(self):
        foo = {
            'bar': 'baz',
        }
        wrapped = hookenv.Serializable(foo)

        self.assertIs(wrapped.data, foo)


class HelpersTest(TestCase):
    def setUp(self):
        super(HelpersTest, self).setUp()
        # Reset hookenv cache for each test
        hookenv.cache = {}

    @patch('subprocess.call')
    def test_logs_messages_to_juju_with_default_level(self, mock_call):
        hookenv.log('foo')

        mock_call.assert_called_with(['juju-log', 'foo'])

    @patch('subprocess.call')
    def test_logs_messages_with_alternative_levels(self, mock_call):
        alternative_levels = [
            hookenv.CRITICAL,
            hookenv.ERROR,
            hookenv.WARNING,
            hookenv.INFO,
        ]

        for level in alternative_levels:
            hookenv.log('foo', level)
            mock_call.assert_called_with(['juju-log', '-l', level, 'foo'])

    @patch('subprocess.check_output')
    def test_gets_charm_config_as_serializable(self, check_output):
        config_data = {'foo': 'bar'}
        check_output.return_value = json.dumps(config_data)

        result = hookenv.config()

        self.assertEqual(result.foo, 'bar')
        check_output.assert_called_with(['config-get', '--format=json'])

    @patch('subprocess.check_output')
    def test_gets_charm_config_with_scope(self, check_output):
        config_data = 'bar'
        check_output.return_value = json.dumps(config_data)

        result = hookenv.config(scope='baz')

        self.assertEqual(result, 'bar')
        check_output.assert_called_with(['config-get', 'baz', '--format=json'])

    @patch('subprocess.check_output')
    def test_gets_missing_charm_config_with_scope(self, check_output):
        check_output.return_value = ''

        result = hookenv.config(scope='baz')

        self.assertEqual(result, None)
        check_output.assert_called_with(['config-get', 'baz', '--format=json'])

    @patch('charmhelpers.core.hookenv.os')
    def test_gets_the_local_unit(self, os_):
        os_.environ = {
            'JUJU_UNIT_NAME': 'foo',
        }

        self.assertEqual(hookenv.local_unit(), 'foo')

    @patch('charmhelpers.core.hookenv.unit_get')
    def test_gets_unit_private_ip(self, _unitget):
        _unitget.return_value = 'foo'
        self.assertEqual("foo", hookenv.unit_private_ip())
        _unitget.assert_called_with('private-address')

    @patch('charmhelpers.core.hookenv.os')
    def test_checks_that_is_running_in_relation_hook(self, os_):
        os_.environ = {
            'JUJU_RELATION': 'foo',
        }

        self.assertTrue(hookenv.in_relation_hook())

    @patch('charmhelpers.core.hookenv.os')
    def test_checks_that_is_not_running_in_relation_hook(self, os_):
        os_.environ = {
            'bar': 'foo',
        }

        self.assertFalse(hookenv.in_relation_hook())

    @patch('charmhelpers.core.hookenv.os')
    def test_gets_the_relation_type(self, os_):
        os_.environ = {
            'JUJU_RELATION': 'foo',
        }

        self.assertEqual(hookenv.relation_type(), 'foo')

    @patch('charmhelpers.core.hookenv.os')
    def test_relation_type_none_if_not_in_environment(self, os_):
        os_.environ = {}
        self.assertEqual(hookenv.relation_type(), None)

    @patch('subprocess.check_output')
    @patch('charmhelpers.core.hookenv.relation_type')
    def test_gets_relation_ids(self, relation_type, check_output):
        ids = [1, 2, 3]
        check_output.return_value = json.dumps(ids)
        reltype = 'foo'
        relation_type.return_value = reltype

        result = hookenv.relation_ids()

        self.assertEqual(result, ids)
        check_output.assert_called_with(['relation-ids', '--format=json',
                                         reltype])

    @patch('subprocess.check_output')
    @patch('charmhelpers.core.hookenv.relation_type')
    def test_relation_ids_no_relation_type(self, relation_type, check_output):
        ids = [1, 2, 3]
        check_output.return_value = json.dumps(ids)
        relation_type.return_value = None

        result = hookenv.relation_ids()

        self.assertEqual(result, [])

    @patch('subprocess.check_output')
    @patch('charmhelpers.core.hookenv.relation_type')
    def test_gets_relation_ids_for_type(self, relation_type, check_output):
        ids = [1, 2, 3]
        check_output.return_value = json.dumps(ids)
        reltype = 'foo'

        result = hookenv.relation_ids(reltype)

        self.assertEqual(result, ids)
        check_output.assert_called_with(['relation-ids', '--format=json',
                                         reltype])
        self.assertFalse(relation_type.called)

    @patch('subprocess.check_output')
    @patch('charmhelpers.core.hookenv.relation_id')
    def test_gets_related_units(self, relation_id, check_output):
        relid = 123
        units = ['foo', 'bar']
        relation_id.return_value = relid
        check_output.return_value = json.dumps(units)

        result = hookenv.related_units()

        self.assertEqual(result, units)
        check_output.assert_called_with(['relation-list', '--format=json',
                                         '-r', relid])

    @patch('subprocess.check_output')
    @patch('charmhelpers.core.hookenv.relation_id')
    def test_related_units_no_relation(self, relation_id, check_output):
        units = ['foo', 'bar']
        relation_id.return_value = None
        check_output.return_value = json.dumps(units)

        result = hookenv.related_units()

        self.assertEqual(result, units)
        check_output.assert_called_with(['relation-list', '--format=json'])

    @patch('subprocess.check_output')
    @patch('charmhelpers.core.hookenv.relation_id')
    def test_gets_related_units_for_id(self, relation_id, check_output):
        relid = 123
        units = ['foo', 'bar']
        check_output.return_value = json.dumps(units)

        result = hookenv.related_units(relid)

        self.assertEqual(result, units)
        check_output.assert_called_with(['relation-list', '--format=json',
                                         '-r', relid])
        self.assertFalse(relation_id.called)

    @patch('charmhelpers.core.hookenv.os')
    def test_gets_the_remote_unit(self, os_):
        os_.environ = {
            'JUJU_REMOTE_UNIT': 'foo',
        }

        self.assertEqual(hookenv.remote_unit(), 'foo')

    @patch('charmhelpers.core.hookenv.remote_unit')
    @patch('charmhelpers.core.hookenv.relation_get')
    def test_gets_relation_for_unit(self, relation_get, remote_unit):
        unit = 'foo-unit'
        raw_relation = {
            'foo': 'bar',
            'baz-list': '1 2 3',
        }
        remote_unit.return_value = unit
        relation_get.return_value = raw_relation

        result = hookenv.relation_for_unit()

        self.assertEqual(result.__unit__, unit)
        self.assertEqual(getattr(result, 'baz-list'), ['1', '2', '3'])
        relation_get.assert_called_with(unit=unit, rid=None)

    @patch('charmhelpers.core.hookenv.remote_unit')
    @patch('charmhelpers.core.hookenv.relation_get')
    def test_gets_relation_for_specific_unit(self, relation_get, remote_unit):
        unit = 'foo-unit'
        raw_relation = {
            'foo': 'bar',
            'baz-list': '1 2 3',
        }
        relation_get.return_value = raw_relation

        result = hookenv.relation_for_unit(unit)

        self.assertEqual(result.__unit__, unit)
        self.assertEqual(getattr(result, 'baz-list'), ['1', '2', '3'])
        relation_get.assert_called_with(unit=unit, rid=None)
        self.assertFalse(remote_unit.called)

    @patch('charmhelpers.core.hookenv.relation_ids')
    @patch('charmhelpers.core.hookenv.related_units')
    @patch('charmhelpers.core.hookenv.relation_for_unit')
    def test_gets_relations_for_id(self, relation_for_unit, related_units,
                                   relation_ids):
        relid = 123
        units = ['foo', 'bar']
        unit_data = [
            {'foo-item': 'bar-item'},
            {'foo-item2': 'bar-item2'},
        ]
        relation_ids.return_value = relid
        related_units.return_value = units
        relation_for_unit.side_effect = unit_data

        result = hookenv.relations_for_id()

        self.assertEqual(result[0]['__relid__'], relid)
        self.assertEqual(result[0]['foo-item'], 'bar-item')
        self.assertEqual(result[1]['__relid__'], relid)
        self.assertEqual(result[1]['foo-item2'], 'bar-item2')
        related_units.assert_called_with(relid)
        self.assertEqual(relation_for_unit.mock_calls, [
            call('foo', relid),
            call('bar', relid),
        ])

    @patch('charmhelpers.core.hookenv.relation_ids')
    @patch('charmhelpers.core.hookenv.related_units')
    @patch('charmhelpers.core.hookenv.relation_for_unit')
    def test_gets_relations_for_specific_id(self, relation_for_unit,
                                            related_units, relation_ids):
        relid = 123
        units = ['foo', 'bar']
        unit_data = [
            {'foo-item': 'bar-item'},
            {'foo-item2': 'bar-item2'},
        ]
        related_units.return_value = units
        relation_for_unit.side_effect = unit_data

        result = hookenv.relations_for_id(relid)

        self.assertEqual(result[0]['__relid__'], relid)
        self.assertEqual(result[0]['foo-item'], 'bar-item')
        self.assertEqual(result[1]['__relid__'], relid)
        self.assertEqual(result[1]['foo-item2'], 'bar-item2')
        related_units.assert_called_with(relid)
        self.assertEqual(relation_for_unit.mock_calls, [
            call('foo', relid),
            call('bar', relid),
        ])
        self.assertFalse(relation_ids.called)

    @patch('charmhelpers.core.hookenv.in_relation_hook')
    @patch('charmhelpers.core.hookenv.relation_type')
    @patch('charmhelpers.core.hookenv.relation_ids')
    @patch('charmhelpers.core.hookenv.relations_for_id')
    def test_gets_relations_for_type(self, relations_for_id, relation_ids,
                                     relation_type, in_relation_hook):
        reltype = 'foo-type'
        relids = [123, 234]
        relations = [
            [
                {'foo': 'bar'},
                {'foo2': 'bar2'},
            ],
            [
                {'FOO': 'BAR'},
                {'FOO2': 'BAR2'},
            ],
        ]
        is_in_relation = True

        relation_type.return_value = reltype
        relation_ids.return_value = relids
        relations_for_id.side_effect = relations
        in_relation_hook.return_value = is_in_relation

        result = hookenv.relations_of_type()

        self.assertEqual(result[0]['__relid__'], 123)
        self.assertEqual(result[0]['foo'], 'bar')
        self.assertEqual(result[1]['__relid__'], 123)
        self.assertEqual(result[1]['foo2'], 'bar2')
        self.assertEqual(result[2]['__relid__'], 234)
        self.assertEqual(result[2]['FOO'], 'BAR')
        self.assertEqual(result[3]['__relid__'], 234)
        self.assertEqual(result[3]['FOO2'], 'BAR2')
        relation_ids.assert_called_with(reltype)
        self.assertEqual(relations_for_id.mock_calls, [
            call(123),
            call(234),
        ])

    @patch('charmhelpers.core.hookenv.local_unit')
    @patch('charmhelpers.core.hookenv.relation_types')
    @patch('charmhelpers.core.hookenv.relation_ids')
    @patch('charmhelpers.core.hookenv.related_units')
    @patch('charmhelpers.core.hookenv.relation_get')
    def test_gets_relations(self, relation_get, related_units,
<<<<<<< HEAD
                            relation_ids, relation_types, local_unit):
        local_unit.return_value = 'u0'
        relation_types.return_value = ['t1','t2']
=======
                            relation_ids, relation_types):
        relation_types.return_value = ['t1', 't2']
>>>>>>> fa8ed3be
        relation_ids.return_value = ['i1']
        related_units.return_value = ['u1', 'u2']
        relation_get.return_value = {'key': 'val'}

        result = hookenv.relations()

        self.assertEqual(result, {
            't1': {
                'i1': {
                    'u0': {'key': 'val'},
                    'u1': {'key': 'val'},
                    'u2': {'key': 'val'},
                 },
            },
            't2': {
                'i1': {
                    'u0': {'key': 'val'},
                    'u1': {'key': 'val'},
                    'u2': {'key': 'val'},
                 },
            },
       })

    @patch('charmhelpers.core.hookenv.config')
    @patch('charmhelpers.core.hookenv.relation_type')
    @patch('charmhelpers.core.hookenv.local_unit')
    @patch('charmhelpers.core.hookenv.relation_id')
    @patch('charmhelpers.core.hookenv.relations')
    @patch('charmhelpers.core.hookenv.relation_get')
    @patch('charmhelpers.core.hookenv.os')
    def test_gets_execution_environment(self, os_, relations_get,
                                        relations, relation_id, local_unit,
                                        relation_type, config):
        config.return_value = 'some-config'
        relation_type.return_value = 'some-type'
        local_unit.return_value = 'some-unit'
        relation_id.return_value = 'some-id'
        relations.return_value = 'all-relations'
        relations_get.return_value = 'some-relations'
        os_.environ = 'some-environment'

        result = hookenv.execution_environment()

        self.assertEqual(result, {
            'conf': 'some-config',
            'reltype': 'some-type',
            'unit': 'some-unit',
            'relid': 'some-id',
            'rel': 'some-relations',
            'rels': 'all-relations',
            'env': 'some-environment',
        })

    @patch('charmhelpers.core.hookenv.os')
    def test_gets_the_relation_id(self, os_):
        os_.environ = {
            'JUJU_RELATION_ID': 'foo',
        }

        self.assertEqual(hookenv.relation_id(), 'foo')

    @patch('charmhelpers.core.hookenv.os')
    def test_relation_id_none_if_no_env(self, os_):
        os_.environ = {}
        self.assertEqual(hookenv.relation_id(), None)

    @patch('subprocess.check_output')
    def test_gets_relation(self, check_output):
        data = {"foo": "BAR"}
        check_output.return_value = json.dumps(data)
        result = hookenv.relation_get()

        self.assertEqual(result.foo, 'BAR')
        check_output.assert_called_with(['relation-get', '--format=json', '-'])

    @patch('subprocess.check_output')
    def test_gets_relation_with_scope(self, check_output):
        check_output.return_value = json.dumps('bar')

        result = hookenv.relation_get(attribute='baz-scope')

        self.assertEqual(result, 'bar')
        check_output.assert_called_with(['relation-get', '--format=json',
                                         'baz-scope'])

    @patch('subprocess.check_output')
    def test_gets_missing_relation_with_scope(self, check_output):
        check_output.return_value = ""

        result = hookenv.relation_get(attribute='baz-scope')

        self.assertEqual(result, None)
        check_output.assert_called_with(['relation-get', '--format=json',
                                         'baz-scope'])

    @patch('subprocess.check_output')
    def test_gets_relation_with_unit_name(self, check_output):
        check_output.return_value = json.dumps('BAR')

        result = hookenv.relation_get(attribute='baz-scope', unit='baz-unit')

        self.assertEqual(result, 'BAR')
        check_output.assert_called_with(['relation-get', '--format=json',
                                         'baz-scope', 'baz-unit'])

    @patch('charmhelpers.core.hookenv.local_unit')
    @patch('subprocess.check_call')
    @patch('subprocess.check_output')
    def test_relation_set_flushes_local_unit_cache(self, check_output,
                                                   check_call, local_unit):
        check_output.return_value = json.dumps('BAR')
        local_unit.return_value = 'baz_unit'
        hookenv.relation_get(attribute='baz_scope', unit='baz_unit')
        hookenv.relation_get(attribute='bar_scope')
        self.assertTrue(len(hookenv.cache) == 2)
        hookenv.relation_set(baz_scope='hello')
        # relation_set should flush any entries for local_unit
        self.assertTrue(len(hookenv.cache) == 1)

    @patch('subprocess.check_output')
    def test_gets_relation_with_relation_id(self, check_output):
        check_output.return_value = json.dumps('BAR')

        result = hookenv.relation_get(attribute='baz-scope', unit='baz-unit',
                                      rid=123)

        self.assertEqual(result, 'BAR')
        check_output.assert_called_with(['relation-get', '--format=json', '-r',
                                         123, 'baz-scope', 'baz-unit'])

    @patch('subprocess.check_call')
    def test_sets_relation_with_kwargs(self, check_call_):
        hookenv.relation_set(foo="bar")
        check_call_.assert_called_with(['relation-set', 'foo=bar'])

    @patch('subprocess.check_call')
    def test_sets_relation_with_dict(self, check_call_):
        hookenv.relation_set(relation_settings={"foo": "bar"})
        check_call_.assert_called_with(['relation-set', 'foo=bar'])

    @patch('subprocess.check_call')
    def test_sets_relation_with_relation_id(self, check_call_):
        hookenv.relation_set(relation_id="foo", bar="baz")
        check_call_.assert_called_with(['relation-set', '-r', 'foo',
                                         'bar=baz'])

    def test_lists_relation_types(self):
        open_ = mock_open()
        open_.return_value = StringIO(CHARM_METADATA)
        with patch('charmhelpers.core.hookenv.open', open_, create=True):
            with patch.dict('os.environ', {'CHARM_DIR': '/var/empty'}):
                reltypes = set(hookenv.relation_types())
        open_.assert_called_once_with('/var/empty/metadata.yaml')
        self.assertEqual(set(('testreqs', 'testprov', 'testpeer')), reltypes)

    @patch('subprocess.check_call')
    def test_opens_port(self, check_call_):
        hookenv.open_port(443, "TCP")
        hookenv.open_port(80)
        hookenv.open_port(100, "UDP")
        calls = [call(['open-port', '443/TCP']),
                 call(['open-port', '80/TCP']),
                 call(['open-port', '100/UDP']),
                ]
        check_call_.assert_has_calls(calls)

    @patch('subprocess.check_call')
    def test_closes_port(self, check_call_):
        hookenv.close_port(443, "TCP")
        hookenv.close_port(80)
        hookenv.close_port(100, "UDP")
        calls = [call(['close-port', '443/TCP']),
                 call(['close-port', '80/TCP']),
                 call(['close-port', '100/UDP']),
                ]
        check_call_.assert_has_calls(calls)

    @patch('subprocess.check_output')
    def test_gets_unit_attribute(self, check_output_):
        check_output_.return_value = json.dumps('bar')
        self.assertEqual(hookenv.unit_get('foo'), 'bar')
        check_output_.assert_called_with(['unit-get', '--format=json', 'foo'])

    @patch('subprocess.check_output')
    def test_gets_missing_unit_attribute(self, check_output_):
        check_output_.return_value = ""
        self.assertEqual(hookenv.unit_get('foo'), None)
        check_output_.assert_called_with(['unit-get', '--format=json', 'foo'])

    def test_cached_decorator(self):
        calls = []
        values = {
            'hello': 'world',
            'foo': 'bar',
            'baz': None
            }

        @hookenv.cached
        def cache_function(attribute):
            calls.append(attribute)
            return values[attribute]

        self.assertEquals(cache_function('hello'), 'world')
        self.assertEquals(cache_function('hello'), 'world')
        self.assertEquals(cache_function('foo'), 'bar')
        self.assertEquals(cache_function('baz'), None)
        self.assertEquals(cache_function('baz'), None)
        self.assertEquals(calls, ['hello', 'foo', 'baz'])


class HooksTest(TestCase):
    def test_runs_a_registered_function(self):
        foo = MagicMock()
        hooks = hookenv.Hooks()
        hooks.register('foo', foo)

        hooks.execute(['foo', 'some', 'other', 'args'])

        foo.assert_called_with()

    def test_cannot_run_unregistered_function(self):
        foo = MagicMock()
        hooks = hookenv.Hooks()
        hooks.register('foo', foo)

        self.assertRaises(hookenv.UnregisteredHookError, hooks.execute,
                          ['bar'])

    def test_can_run_a_decorated_function_as_one_or_more_hooks(self):
        execs = []
        hooks = hookenv.Hooks()

        @hooks.hook('bar', 'baz')
        def func():
            execs.append(True)

        hooks.execute(['bar'])
        hooks.execute(['baz'])
        self.assertRaises(hookenv.UnregisteredHookError, hooks.execute,
                          ['brew'])
        self.assertEqual(execs, [True, True])

    def test_can_run_a_decorated_function_as_itself(self):
        execs = []
        hooks = hookenv.Hooks()

        @hooks.hook()
        def func():
            execs.append(True)

        hooks.execute(['func'])
        self.assertRaises(hookenv.UnregisteredHookError, hooks.execute,
                          ['brew'])
        self.assertEqual(execs, [True])<|MERGE_RESOLUTION|>--- conflicted
+++ resolved
@@ -407,14 +407,9 @@
     @patch('charmhelpers.core.hookenv.related_units')
     @patch('charmhelpers.core.hookenv.relation_get')
     def test_gets_relations(self, relation_get, related_units,
-<<<<<<< HEAD
                             relation_ids, relation_types, local_unit):
         local_unit.return_value = 'u0'
         relation_types.return_value = ['t1','t2']
-=======
-                            relation_ids, relation_types):
-        relation_types.return_value = ['t1', 't2']
->>>>>>> fa8ed3be
         relation_ids.return_value = ['i1']
         related_units.return_value = ['u1', 'u2']
         relation_get.return_value = {'key': 'val'}
