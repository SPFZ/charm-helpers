--- conflicted
+++ resolved
@@ -648,7 +648,6 @@
     subprocess.check_call(['action-fail', message])
 
 
-<<<<<<< HEAD
 def status_set(workload_state, message):
     """Set the workload state with a message
 
@@ -693,7 +692,8 @@
             return 'unknown'
         else:
             raise
-=======
+
+
 def translate_exc(from_exc, to_exc):
     def inner_translate_exc1(f):
         def inner_translate_exc2(*args, **kwargs):
@@ -736,5 +736,4 @@
             cmd.append('{}='.format(k))
         else:
             cmd.append('{}={}'.format(k, v))
-    subprocess.check_call(cmd)
->>>>>>> 9e22fd2d
+    subprocess.check_call(cmd)