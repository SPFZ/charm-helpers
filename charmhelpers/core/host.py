"""Tools for working with the host system"""
# Copyright 2012 Canonical Ltd.
#
# Authors:
#  Nick Moffitt <nick.moffitt@canonical.com>
#  Matthew Wedgwood <matthew.wedgwood@canonical.com>

import apt_pkg
import os
import pwd
import grp
import random
import string
import subprocess
import hashlib

from collections import OrderedDict

from hookenv import log


def service_start(service_name):
    service('start', service_name)


def service_stop(service_name):
    service('stop', service_name)


def service_restart(service_name):
    service('restart', service_name)


def service_reload(service_name, restart_on_failure=False):
    if not service('reload', service_name) and restart_on_failure:
        service('restart', service_name)


def service(action, service_name):
<<<<<<< HEAD
    "Control system services"
    cmd = None
    if os.path.exists(os.path.join('/etc/init', '%s.conf' % service_name)):
        cmd = ['initctl', action, service_name]
    elif os.path.exists(os.path.join('/etc/init.d', service_name)):
        cmd = [os.path.join('/etc/init.d', service_name), action]
    if cmd:
        return_value = subprocess.call(cmd)
        return return_value == 0
    return False


def adduser(username, password, shell='/bin/bash'):
=======
    cmd = ['service', service_name, action]
    return subprocess.call(cmd) == 0


def service_running(service):
    try:
        output = subprocess.check_output(['service', service, 'status'])
    except subprocess.CalledProcessError:
        return False
    else:
        if ("start/running" in output or "is running" in output):
            return True
        else:
            return False


def adduser(username, password=None, shell='/bin/bash', system_user=False):
>>>>>>> 688cde0e
    """Add a user"""
    try:
        user_info = pwd.getpwnam(username)
        log('user {0} already exists!'.format(username))
    except KeyError:
        log('creating user {0}'.format(username))
        cmd = ['useradd']
        if system_user or password is None:
            cmd.append('--system')
        else:
            cmd.extend([
                '--create-home',
                '--shell', shell,
                '--password', password,
            ])
        cmd.append(username)
        subprocess.check_call(cmd)
        user_info = pwd.getpwnam(username)
    return user_info


def add_user_to_group(username, group):
    """Add a user to a group"""
    cmd = [
        'gpasswd', '-a',
        username,
        group
    ]
    log("Adding user {} to group {}".format(username, group))
    subprocess.check_call(cmd)


def rsync(from_path, to_path, flags='-r', options=None):
    """Replicate the contents of a path"""
    options = options or ['--delete', '--executability']
    cmd = ['/usr/bin/rsync', flags]
    cmd.extend(options)
    cmd.append(from_path)
    cmd.append(to_path)
    log(" ".join(cmd))
    return subprocess.check_output(cmd).strip()


def symlink(source, destination):
    """Create a symbolic link"""
    log("Symlinking {} as {}".format(source, destination))
    cmd = [
        'ln',
        '-sf',
        source,
        destination,
    ]
    subprocess.check_call(cmd)


def mkdir(path, owner='root', group='root', perms=0555, force=False):
    """Create a directory"""
    log("Making dir {} {}:{} {:o}".format(path, owner, group,
                                          perms))
    uid = pwd.getpwnam(owner).pw_uid
    gid = grp.getgrnam(group).gr_gid
    realpath = os.path.abspath(path)
    if os.path.exists(realpath):
        if force and not os.path.isdir(realpath):
            log("Removing non-directory file {} prior to mkdir()".format(path))
            os.unlink(realpath)
    else:
        os.makedirs(realpath, perms)
    os.chown(realpath, uid, gid)


def write_file(path, content, owner='root', group='root', perms=0444):
    """Create or overwrite a file with the contents of a string"""
    log("Writing file {} {}:{} {:o}".format(path, owner, group, perms))
    uid = pwd.getpwnam(owner).pw_uid
    gid = grp.getgrnam(group).gr_gid
    with open(path, 'w') as target:
        os.fchown(target.fileno(), uid, gid)
        os.fchmod(target.fileno(), perms)
        target.write(content)


def filter_installed_packages(packages):
    """Returns a list of packages that require installation"""
    apt_pkg.init()
    cache = apt_pkg.Cache()
    _pkgs = []
    for package in packages:
        try:
            p = cache[package]
            p.current_ver or _pkgs.append(package)
        except KeyError:
            log('Package {} has no installation candidate.'.format(package),
                level='WARNING')
            _pkgs.append(package)
    return _pkgs


def apt_install(packages, options=None, fatal=False):
    """Install one or more packages"""
    options = options or []
    cmd = ['apt-get', '-y']
    cmd.extend(options)
    cmd.append('install')
    if isinstance(packages, basestring):
        cmd.append(packages)
    else:
        cmd.extend(packages)
    log("Installing {} with options: {}".format(packages,
                                                options))
    if fatal:
        subprocess.check_call(cmd)
    else:
        subprocess.call(cmd)


def apt_update(fatal=False):
    """Update local apt cache"""
    cmd = ['apt-get', 'update']
    if fatal:
        subprocess.check_call(cmd)
    else:
        subprocess.call(cmd)


def mount(device, mountpoint, options=None, persist=False):
    '''Mount a filesystem'''
    cmd_args = ['mount']
    if options is not None:
        cmd_args.extend(['-o', options])
    cmd_args.extend([device, mountpoint])
    try:
        subprocess.check_output(cmd_args)
    except subprocess.CalledProcessError, e:
        log('Error mounting {} at {}\n{}'.format(device, mountpoint, e.output))
        return False
    if persist:
        # TODO: update fstab
        pass
    return True


def umount(mountpoint, persist=False):
    '''Unmount a filesystem'''
    cmd_args = ['umount', mountpoint]
    try:
        subprocess.check_output(cmd_args)
    except subprocess.CalledProcessError, e:
        log('Error unmounting {}\n{}'.format(mountpoint, e.output))
        return False
    if persist:
        # TODO: update fstab
        pass
    return True


def mounts():
    '''List of all mounted volumes as [[mountpoint,device],[...]]'''
    with open('/proc/mounts') as f:
        # [['/mount/point','/dev/path'],[...]]
        system_mounts = [m[1::-1] for m in [l.strip().split()
                                            for l in f.readlines()]]
    return system_mounts


def file_hash(path):
    ''' Generate a md5 hash of the contents of 'path' or None if not found '''
    if os.path.exists(path):
        h = hashlib.md5()
        with open(path, 'r') as source:
            h.update(source.read())  # IGNORE:E1101 - it does have update
        return h.hexdigest()
    else:
        return None


def restart_on_change(restart_map):
    ''' Restart services based on configuration files changing

    This function is used a decorator, for example

        @restart_on_change({
            '/etc/ceph/ceph.conf': [ 'cinder-api', 'cinder-volume' ]
            })
        def ceph_client_changed():
            ...

    In this example, the cinder-api and cinder-volume services
    would be restarted if /etc/ceph/ceph.conf is changed by the
    ceph_client_changed function.
    '''
    def wrap(f):
        def wrapped_f(*args):
            checksums = {}
            for path in restart_map:
                checksums[path] = file_hash(path)
            f(*args)
            restarts = []
            for path in restart_map:
                if checksums[path] != file_hash(path):
                    restarts += restart_map[path]
            for service_name in list(OrderedDict.fromkeys(restarts)):
                service('restart', service_name)
        return wrapped_f
    return wrap


def lsb_release():
    '''Return /etc/lsb-release in a dict'''
    d = {}
    with open('/etc/lsb-release', 'r') as lsb:
        for l in lsb:
            k, v = l.split('=')
            d[k.strip()] = v.strip()
    return d


def pwgen(length=None):
    '''Generate a random pasword.'''
    if length is None:
        length = random.choice(range(35, 45))
    alphanumeric_chars = [
        l for l in (string.letters + string.digits)
        if l not in 'l0QD1vAEIOUaeiou']
    random_chars = [
        random.choice(alphanumeric_chars) for _ in range(length)]
    return(''.join(random_chars))<|MERGE_RESOLUTION|>--- conflicted
+++ resolved
@@ -37,21 +37,6 @@
 
 
 def service(action, service_name):
-<<<<<<< HEAD
-    "Control system services"
-    cmd = None
-    if os.path.exists(os.path.join('/etc/init', '%s.conf' % service_name)):
-        cmd = ['initctl', action, service_name]
-    elif os.path.exists(os.path.join('/etc/init.d', service_name)):
-        cmd = [os.path.join('/etc/init.d', service_name), action]
-    if cmd:
-        return_value = subprocess.call(cmd)
-        return return_value == 0
-    return False
-
-
-def adduser(username, password, shell='/bin/bash'):
-=======
     cmd = ['service', service_name, action]
     return subprocess.call(cmd) == 0
 
@@ -69,7 +54,6 @@
 
 
 def adduser(username, password=None, shell='/bin/bash', system_user=False):
->>>>>>> 688cde0e
     """Add a user"""
     try:
         user_info = pwd.getpwnam(username)
