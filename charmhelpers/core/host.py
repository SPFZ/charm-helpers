--- conflicted
+++ resolved
@@ -387,12 +387,7 @@
     * -1 => Installed revno is less than supplied arg
 
     '''
-<<<<<<< HEAD
     from apt import apt_pkg
-    from charmhelpers.fetch import apt_cache
-=======
-    import apt_pkg
->>>>>>> 50f47ee7
     if not pkgcache:
         from charmhelpers.fetch import apt_cache
         pkgcache = apt_cache()
