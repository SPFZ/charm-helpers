# Copyright 2014-2015 Canonical Limited.
#
# Licensed under the Apache License, Version 2.0 (the "License");
# you may not use this file except in compliance with the License.
# You may obtain a copy of the License at
#
#  http://www.apache.org/licenses/LICENSE-2.0
#
# Unless required by applicable law or agreed to in writing, software
# distributed under the License is distributed on an "AS IS" BASIS,
# WITHOUT WARRANTIES OR CONDITIONS OF ANY KIND, either express or implied.
# See the License for the specific language governing permissions and
# limitations under the License.

# Common python helper functions used for OpenStack charms.
from collections import OrderedDict
from functools import wraps

import subprocess
import json
import os
import sys
import re
import itertools
import functools
import shutil

import six
import traceback
import uuid
import yaml

from charmhelpers import deprecate

from charmhelpers.contrib.network import ip

from charmhelpers.core import (
    unitdata,
)

from charmhelpers.core.hookenv import (
    action_fail,
    action_set,
    config,
    log as juju_log,
    charm_dir,
    INFO,
    ERROR,
    related_units,
    relation_ids,
    relation_set,
    service_name,
    status_set,
    hook_name,
    application_version_set,
)

from charmhelpers.contrib.storage.linux.lvm import (
    deactivate_lvm_volume_group,
    is_lvm_physical_volume,
    remove_lvm_physical_volume,
)

from charmhelpers.contrib.network.ip import (
    get_ipv6_addr,
    is_ipv6,
    port_has_listener,
)

from charmhelpers.contrib.python.packages import (
    pip_create_virtualenv,
    pip_install,
)

from charmhelpers.core.host import (
    lsb_release,
    mounts,
    umount,
    service_running,
    service_pause,
    service_resume,
    restart_on_change_helper,
)
from charmhelpers.fetch import (
    apt_cache,
    install_remote,
    import_key as fetch_import_key,
    add_source as fetch_add_source,
    SourceConfigError,
    GPGKeyError,
    get_upstream_version
)
from charmhelpers.contrib.storage.linux.utils import is_block_device, zap_disk
from charmhelpers.contrib.storage.linux.loopback import ensure_loopback_device
from charmhelpers.contrib.openstack.exceptions import OSContextError

CLOUD_ARCHIVE_URL = "http://ubuntu-cloud.archive.canonical.com/ubuntu"
CLOUD_ARCHIVE_KEY_ID = '5EDB1B62EC4926EA'

DISTRO_PROPOSED = ('deb http://archive.ubuntu.com/ubuntu/ %s-proposed '
                   'restricted main multiverse universe')

UBUNTU_OPENSTACK_RELEASE = OrderedDict([
    ('oneiric', 'diablo'),
    ('precise', 'essex'),
    ('quantal', 'folsom'),
    ('raring', 'grizzly'),
    ('saucy', 'havana'),
    ('trusty', 'icehouse'),
    ('utopic', 'juno'),
    ('vivid', 'kilo'),
    ('wily', 'liberty'),
    ('xenial', 'mitaka'),
    ('yakkety', 'newton'),
    ('zesty', 'ocata'),
])


OPENSTACK_CODENAMES = OrderedDict([
    ('2011.2', 'diablo'),
    ('2012.1', 'essex'),
    ('2012.2', 'folsom'),
    ('2013.1', 'grizzly'),
    ('2013.2', 'havana'),
    ('2014.1', 'icehouse'),
    ('2014.2', 'juno'),
    ('2015.1', 'kilo'),
    ('2015.2', 'liberty'),
    ('2016.1', 'mitaka'),
    ('2016.2', 'newton'),
    ('2017.1', 'ocata'),
])

# The ugly duckling - must list releases oldest to newest
SWIFT_CODENAMES = OrderedDict([
    ('diablo',
        ['1.4.3']),
    ('essex',
        ['1.4.8']),
    ('folsom',
        ['1.7.4']),
    ('grizzly',
        ['1.7.6', '1.7.7', '1.8.0']),
    ('havana',
        ['1.9.0', '1.9.1', '1.10.0']),
    ('icehouse',
        ['1.11.0', '1.12.0', '1.13.0', '1.13.1']),
    ('juno',
        ['2.0.0', '2.1.0', '2.2.0']),
    ('kilo',
        ['2.2.1', '2.2.2']),
    ('liberty',
        ['2.3.0', '2.4.0', '2.5.0']),
    ('mitaka',
        ['2.5.0', '2.6.0', '2.7.0']),
    ('newton',
        ['2.8.0', '2.9.0', '2.10.0']),
])

# >= Liberty version->codename mapping
PACKAGE_CODENAMES = {
    'nova-common': OrderedDict([
        ('12', 'liberty'),
        ('13', 'mitaka'),
        ('14', 'newton'),
        ('15', 'ocata'),
    ]),
    'neutron-common': OrderedDict([
        ('7', 'liberty'),
        ('8', 'mitaka'),
        ('9', 'newton'),
        ('10', 'ocata'),
    ]),
    'cinder-common': OrderedDict([
        ('7', 'liberty'),
        ('8', 'mitaka'),
        ('9', 'newton'),
        ('10', 'ocata'),
    ]),
    'keystone': OrderedDict([
        ('8', 'liberty'),
        ('9', 'mitaka'),
        ('10', 'newton'),
        ('11', 'ocata'),
    ]),
    'horizon-common': OrderedDict([
        ('8', 'liberty'),
        ('9', 'mitaka'),
        ('10', 'newton'),
        ('11', 'ocata'),
    ]),
    'ceilometer-common': OrderedDict([
        ('5', 'liberty'),
        ('6', 'mitaka'),
        ('7', 'newton'),
        ('8', 'ocata'),
    ]),
    'heat-common': OrderedDict([
        ('5', 'liberty'),
        ('6', 'mitaka'),
        ('7', 'newton'),
        ('8', 'ocata'),
    ]),
    'glance-common': OrderedDict([
        ('11', 'liberty'),
        ('12', 'mitaka'),
        ('13', 'newton'),
        ('14', 'ocata'),
    ]),
    'openstack-dashboard': OrderedDict([
        ('8', 'liberty'),
        ('9', 'mitaka'),
        ('10', 'newton'),
        ('11', 'ocata'),
    ]),
}

GIT_DEFAULT_REPOS = {
    'requirements': 'git://github.com/openstack/requirements',
    'cinder': 'git://github.com/openstack/cinder',
    'glance': 'git://github.com/openstack/glance',
    'horizon': 'git://github.com/openstack/horizon',
    'keystone': 'git://github.com/openstack/keystone',
    'networking-hyperv': 'git://github.com/openstack/networking-hyperv',
    'neutron': 'git://github.com/openstack/neutron',
    'neutron-fwaas': 'git://github.com/openstack/neutron-fwaas',
    'neutron-lbaas': 'git://github.com/openstack/neutron-lbaas',
    'neutron-vpnaas': 'git://github.com/openstack/neutron-vpnaas',
    'nova': 'git://github.com/openstack/nova',
}

GIT_DEFAULT_BRANCHES = {
    'liberty': 'stable/liberty',
    'mitaka': 'stable/mitaka',
    'newton': 'stable/newton',
    'master': 'master',
}

DEFAULT_LOOPBACK_SIZE = '5G'


def error_out(msg):
    juju_log("FATAL ERROR: %s" % msg, level='ERROR')
    sys.exit(1)


def get_os_codename_install_source(src):
    '''Derive OpenStack release codename from a given installation source.'''
    ubuntu_rel = lsb_release()['DISTRIB_CODENAME']
    rel = ''
    if src is None:
        return rel
    if src in ['distro', 'distro-proposed']:
        try:
            rel = UBUNTU_OPENSTACK_RELEASE[ubuntu_rel]
        except KeyError:
            e = 'Could not derive openstack release for '\
                'this Ubuntu release: %s' % ubuntu_rel
            error_out(e)
        return rel

    if src.startswith('cloud:'):
        ca_rel = src.split(':')[1]
        ca_rel = ca_rel.split('%s-' % ubuntu_rel)[1].split('/')[0]
        return ca_rel

    # Best guess match based on deb string provided
    if src.startswith('deb') or src.startswith('ppa'):
        for k, v in six.iteritems(OPENSTACK_CODENAMES):
            if v in src:
                return v


def get_os_version_install_source(src):
    codename = get_os_codename_install_source(src)
    return get_os_version_codename(codename)


def get_os_codename_version(vers):
    '''Determine OpenStack codename from version number.'''
    try:
        return OPENSTACK_CODENAMES[vers]
    except KeyError:
        e = 'Could not determine OpenStack codename for version %s' % vers
        error_out(e)


def get_os_version_codename(codename, version_map=OPENSTACK_CODENAMES):
    '''Determine OpenStack version number from codename.'''
    for k, v in six.iteritems(version_map):
        if v == codename:
            return k
    e = 'Could not derive OpenStack version for '\
        'codename: %s' % codename
    error_out(e)


def get_os_version_codename_swift(codename):
    '''Determine OpenStack version number of swift from codename.'''
    for k, v in six.iteritems(SWIFT_CODENAMES):
        if k == codename:
            return v[-1]
    e = 'Could not derive swift version for '\
        'codename: %s' % codename
    error_out(e)


def get_swift_codename(version):
    '''Determine OpenStack codename that corresponds to swift version.'''
    codenames = [k for k, v in six.iteritems(SWIFT_CODENAMES) if version in v]

    if len(codenames) > 1:
        # If more than one release codename contains this version we determine
        # the actual codename based on the highest available install source.
        for codename in reversed(codenames):
            releases = UBUNTU_OPENSTACK_RELEASE
            release = [k for k, v in six.iteritems(releases) if codename in v]
            ret = subprocess.check_output(['apt-cache', 'policy', 'swift'])
            if codename in ret or release[0] in ret:
                return codename
    elif len(codenames) == 1:
        return codenames[0]

    # NOTE: fallback - attempt to match with just major.minor version
    match = re.match('^(\d+)\.(\d+)', version)
    if match:
        major_minor_version = match.group(0)
        for codename, versions in six.iteritems(SWIFT_CODENAMES):
            for release_version in versions:
                if release_version.startswith(major_minor_version):
                    return codename

    return None


def get_os_codename_package(package, fatal=True):
    '''Derive OpenStack release codename from an installed package.'''
    import apt_pkg as apt

    cache = apt_cache()

    try:
        pkg = cache[package]
    except:
        if not fatal:
            return None
        # the package is unknown to the current apt cache.
        e = 'Could not determine version of package with no installation '\
            'candidate: %s' % package
        error_out(e)

    if not pkg.current_ver:
        if not fatal:
            return None
        # package is known, but no version is currently installed.
        e = 'Could not determine version of uninstalled package: %s' % package
        error_out(e)

    vers = apt.upstream_version(pkg.current_ver.ver_str)
    if 'swift' in pkg.name:
        # Fully x.y.z match for swift versions
        match = re.match('^(\d+)\.(\d+)\.(\d+)', vers)
    else:
        # x.y match only for 20XX.X
        # and ignore patch level for other packages
        match = re.match('^(\d+)\.(\d+)', vers)

    if match:
        vers = match.group(0)

    # Generate a major version number for newer semantic
    # versions of openstack projects
    major_vers = vers.split('.')[0]
    # >= Liberty independent project versions
    if (package in PACKAGE_CODENAMES and
            major_vers in PACKAGE_CODENAMES[package]):
        return PACKAGE_CODENAMES[package][major_vers]
    else:
        # < Liberty co-ordinated project versions
        try:
            if 'swift' in pkg.name:
                return get_swift_codename(vers)
            else:
                return OPENSTACK_CODENAMES[vers]
        except KeyError:
            if not fatal:
                return None
            e = 'Could not determine OpenStack codename for version %s' % vers
            error_out(e)


def get_os_version_package(pkg, fatal=True):
    '''Derive OpenStack version number from an installed package.'''
    codename = get_os_codename_package(pkg, fatal=fatal)

    if not codename:
        return None

    if 'swift' in pkg:
        vers_map = SWIFT_CODENAMES
        for cname, version in six.iteritems(vers_map):
            if cname == codename:
                return version[-1]
    else:
        vers_map = OPENSTACK_CODENAMES
        for version, cname in six.iteritems(vers_map):
            if cname == codename:
                return version
    # e = "Could not determine OpenStack version for package: %s" % pkg
    # error_out(e)


# Module local cache variable for the os_release.
_os_rel = None


def reset_os_release():
    '''Unset the cached os_release version'''
    global _os_rel
    _os_rel = None


def os_release(package, base='essex', reset_cache=False):
    '''
    Returns OpenStack release codename from a cached global.

    If reset_cache then unset the cached os_release version and return the
    freshly determined version.

    If the codename can not be determined from either an installed package or
    the installation source, the earliest release supported by the charm should
    be returned.
    '''
    global _os_rel
    if reset_cache:
        reset_os_release()
    if _os_rel:
        return _os_rel
    _os_rel = (
        git_os_codename_install_source(config('openstack-origin-git')) or
        get_os_codename_package(package, fatal=False) or
        get_os_codename_install_source(config('openstack-origin')) or
        base)
    return _os_rel


@deprecate("moved to charmhelpers.fetch.import_key()", "2017-07", log=juju_log)
def import_key(keyid):
    """Import a key, either ASCII armored, or a GPG key id.

<<<<<<< HEAD
    @param keyid: the key in ASCII armor format, or a GPG key id.
    @raises SystemExit() via sys.exit() on failure.
    """
    try:
        return fetch_import_key(keyid)
    except GPGKeyError as e:
        error_out("Could not import key: {}".format(str(e)))
=======
        if 'staging' in ca_rel:
            # staging is just a regular PPA.
            os_rel = ca_rel.split('/')[0]
            ppa = 'ppa:ubuntu-cloud-archive/%s-staging' % os_rel
            cmd = 'add-apt-repository -y %s' % ppa
            subprocess.check_call(cmd.split(' '))
            return

        # map charm config options to actual archive pockets.
        pockets = {
            'folsom': 'precise-updates/folsom',
            'folsom/updates': 'precise-updates/folsom',
            'folsom/proposed': 'precise-proposed/folsom',
            'grizzly': 'precise-updates/grizzly',
            'grizzly/updates': 'precise-updates/grizzly',
            'grizzly/proposed': 'precise-proposed/grizzly',
            'havana': 'precise-updates/havana',
            'havana/updates': 'precise-updates/havana',
            'havana/proposed': 'precise-proposed/havana',
            'icehouse': 'precise-updates/icehouse',
            'icehouse/updates': 'precise-updates/icehouse',
            'icehouse/proposed': 'precise-proposed/icehouse',
            'juno': 'trusty-updates/juno',
            'juno/updates': 'trusty-updates/juno',
            'juno/proposed': 'trusty-proposed/juno',
            'kilo': 'trusty-updates/kilo',
            'kilo/updates': 'trusty-updates/kilo',
            'kilo/proposed': 'trusty-proposed/kilo',
            'liberty': 'trusty-updates/liberty',
            'liberty/updates': 'trusty-updates/liberty',
            'liberty/proposed': 'trusty-proposed/liberty',
            'mitaka': 'trusty-updates/mitaka',
            'mitaka/updates': 'trusty-updates/mitaka',
            'mitaka/proposed': 'trusty-proposed/mitaka',
            'newton': 'xenial-updates/newton',
            'newton/updates': 'xenial-updates/newton',
            'newton/proposed': 'xenial-proposed/newton',
            'zesty': 'zesty-updates/ocata',
            'zesty/updates': 'xenial-updates/ocata',
            'zesty/proposed': 'xenial-proposed/ocata',
        }
>>>>>>> 67dc65ef


def get_source_and_pgp_key(source_and_key):
    """Look for a pgp key ID or ascii-armor key in the given input.

    :param source_and_key: Sting, "source_spec|keyid" where '|keyid' is
        optional.
    :returns (source_spec, key_id OR None) as a tuple.  Returns None for key_id
        if there was no '|' in the source_and_key string.
    """
    try:
        source, key = source_and_key.split('|', 2)
        return source, key or None
    except ValueError:
        return source_and_key, None


@deprecate("use charmhelpers.fetch.add_source() instead.",
           "2017-07", log=juju_log)
def configure_installation_source(source_plus_key):
    """Configure an installation source.

    The functionality is provided by charmhelpers.fetch.add_source()
    The difference between the two functions is that add_source() signature
    requires the key to be passed directly, whereas this function passes an
    optional key by appending '|<key>' to the end of the source specificiation
    'source'.

    Another difference from add_source() is that the function calls sys.exit(1)
    if the configuration fails, whereas add_source() raises
    SourceConfigurationError().  Another difference, is that add_source()
    silently fails (with a juju_log command) if there is no matching source to
    configure, whereas this function fails with a sys.exit(1)

    :param source: String_plus_key -- see above for details.

    Note that the behaviour on error is to log the error to the juju log and
    then call sys.exit(1).
    """
    # extract the key if there is one, denoted by a '|' in the rel
    source, key = get_source_and_pgp_key(source_plus_key)

    # handle the ordinary sources via add_source
    try:
        fetch_add_source(source, key, fail_invalid=True)
    except SourceConfigError as se:
        error_out(str(se))


def config_value_changed(option):
    """
    Determine if config value changed since last call to this function.
    """
    hook_data = unitdata.HookData()
    with hook_data():
        db = unitdata.kv()
        current = config(option)
        saved = db.get(option)
        db.set(option, current)
        if saved is None:
            return False
        return current != saved


def save_script_rc(script_path="scripts/scriptrc", **env_vars):
    """
    Write an rc file in the charm-delivered directory containing
    exported environment variables provided by env_vars. Any charm scripts run
    outside the juju hook environment can source this scriptrc to obtain
    updated config information necessary to perform health checks or
    service changes.
    """
    juju_rc_path = "%s/%s" % (charm_dir(), script_path)
    if not os.path.exists(os.path.dirname(juju_rc_path)):
        os.mkdir(os.path.dirname(juju_rc_path))
    with open(juju_rc_path, 'wb') as rc_script:
        rc_script.write(
            "#!/bin/bash\n")
        [rc_script.write('export %s=%s\n' % (u, p))
         for u, p in six.iteritems(env_vars) if u != "script_path"]


def openstack_upgrade_available(package):
    """
    Determines if an OpenStack upgrade is available from installation
    source, based on version of installed package.

    :param package: str: Name of installed package.

    :returns: bool:    : Returns True if configured installation source offers
                         a newer version of package.
    """

    import apt_pkg as apt
    src = config('openstack-origin')
    cur_vers = get_os_version_package(package)
    if "swift" in package:
        codename = get_os_codename_install_source(src)
        avail_vers = get_os_version_codename_swift(codename)
    else:
        avail_vers = get_os_version_install_source(src)
    apt.init()
    if "swift" in package:
        major_cur_vers = cur_vers.split('.', 1)[0]
        major_avail_vers = avail_vers.split('.', 1)[0]
        major_diff = apt.version_compare(major_avail_vers, major_cur_vers)
        return avail_vers > cur_vers and (major_diff == 1 or major_diff == 0)
    return apt.version_compare(avail_vers, cur_vers) == 1


def ensure_block_device(block_device):
    '''
    Confirm block_device, create as loopback if necessary.

    :param block_device: str: Full path of block device to ensure.

    :returns: str: Full path of ensured block device.
    '''
    _none = ['None', 'none', None]
    if (block_device in _none):
        error_out('prepare_storage(): Missing required input: block_device=%s.'
                  % block_device)

    if block_device.startswith('/dev/'):
        bdev = block_device
    elif block_device.startswith('/'):
        _bd = block_device.split('|')
        if len(_bd) == 2:
            bdev, size = _bd
        else:
            bdev = block_device
            size = DEFAULT_LOOPBACK_SIZE
        bdev = ensure_loopback_device(bdev, size)
    else:
        bdev = '/dev/%s' % block_device

    if not is_block_device(bdev):
        error_out('Failed to locate valid block device at %s' % bdev)

    return bdev


def clean_storage(block_device):
    '''
    Ensures a block device is clean.  That is:
        - unmounted
        - any lvm volume groups are deactivated
        - any lvm physical device signatures removed
        - partition table wiped

    :param block_device: str: Full path to block device to clean.
    '''
    for mp, d in mounts():
        if d == block_device:
            juju_log('clean_storage(): %s is mounted @ %s, unmounting.' %
                     (d, mp), level=INFO)
            umount(mp, persist=True)

    if is_lvm_physical_volume(block_device):
        deactivate_lvm_volume_group(block_device)
        remove_lvm_physical_volume(block_device)
    else:
        zap_disk(block_device)


is_ip = ip.is_ip
ns_query = ip.ns_query
get_host_ip = ip.get_host_ip
get_hostname = ip.get_hostname


def get_matchmaker_map(mm_file='/etc/oslo/matchmaker_ring.json'):
    mm_map = {}
    if os.path.isfile(mm_file):
        with open(mm_file, 'r') as f:
            mm_map = json.load(f)
    return mm_map


def sync_db_with_multi_ipv6_addresses(database, database_user,
                                      relation_prefix=None):
    hosts = get_ipv6_addr(dynamic_only=False)

    if config('vip'):
        vips = config('vip').split()
        for vip in vips:
            if vip and is_ipv6(vip):
                hosts.append(vip)

    kwargs = {'database': database,
              'username': database_user,
              'hostname': json.dumps(hosts)}

    if relation_prefix:
        for key in list(kwargs.keys()):
            kwargs["%s_%s" % (relation_prefix, key)] = kwargs[key]
            del kwargs[key]

    for rid in relation_ids('shared-db'):
        relation_set(relation_id=rid, **kwargs)


def os_requires_version(ostack_release, pkg):
    """
    Decorator for hook to specify minimum supported release
    """
    def wrap(f):
        @wraps(f)
        def wrapped_f(*args):
            if os_release(pkg) < ostack_release:
                raise Exception("This hook is not supported on releases"
                                " before %s" % ostack_release)
            f(*args)
        return wrapped_f
    return wrap


def git_install_requested():
    """
    Returns true if openstack-origin-git is specified.
    """
    return config('openstack-origin-git') is not None


def git_os_codename_install_source(projects_yaml):
    """
    Returns OpenStack codename of release being installed from source.
    """
    if git_install_requested():
        projects = _git_yaml_load(projects_yaml)

        if projects in GIT_DEFAULT_BRANCHES.keys():
            if projects == 'master':
                return 'ocata'
            return projects

        if 'release' in projects:
            if projects['release'] == 'master':
                return 'ocata'
            return projects['release']

    return None


def git_default_repos(projects_yaml):
    """
    Returns default repos if a default openstack-origin-git value is specified.
    """
    service = service_name()
    core_project = service

    for default, branch in GIT_DEFAULT_BRANCHES.iteritems():
        if projects_yaml == default:

            # add the requirements repo first
            repo = {
                'name': 'requirements',
                'repository': GIT_DEFAULT_REPOS['requirements'],
                'branch': branch,
            }
            repos = [repo]

            # neutron-* and nova-* charms require some additional repos
            if service in ['neutron-api', 'neutron-gateway',
                           'neutron-openvswitch']:
                core_project = 'neutron'
                if service == 'neutron-api':
                    repo = {
                        'name': 'networking-hyperv',
                        'repository': GIT_DEFAULT_REPOS['networking-hyperv'],
                        'branch': branch,
                    }
                    repos.append(repo)
                for project in ['neutron-fwaas', 'neutron-lbaas',
                                'neutron-vpnaas', 'nova']:
                    repo = {
                        'name': project,
                        'repository': GIT_DEFAULT_REPOS[project],
                        'branch': branch,
                    }
                    repos.append(repo)

            elif service in ['nova-cloud-controller', 'nova-compute']:
                core_project = 'nova'
                repo = {
                    'name': 'neutron',
                    'repository': GIT_DEFAULT_REPOS['neutron'],
                    'branch': branch,
                }
                repos.append(repo)
            elif service == 'openstack-dashboard':
                core_project = 'horizon'

            # finally add the current service's core project repo
            repo = {
                'name': core_project,
                'repository': GIT_DEFAULT_REPOS[core_project],
                'branch': branch,
            }
            repos.append(repo)

            return yaml.dump(dict(repositories=repos, release=default))

    return projects_yaml


def _git_yaml_load(projects_yaml):
    """
    Load the specified yaml into a dictionary.
    """
    if not projects_yaml:
        return None

    return yaml.load(projects_yaml)


requirements_dir = None


def git_clone_and_install(projects_yaml, core_project):
    """
    Clone/install all specified OpenStack repositories.

    The expected format of projects_yaml is:

        repositories:
          - {name: keystone,
             repository: 'git://git.openstack.org/openstack/keystone.git',
             branch: 'stable/icehouse'}
          - {name: requirements,
             repository: 'git://git.openstack.org/openstack/requirements.git',
             branch: 'stable/icehouse'}

        directory: /mnt/openstack-git
        http_proxy: squid-proxy-url
        https_proxy: squid-proxy-url

    The directory, http_proxy, and https_proxy keys are optional.

    """
    global requirements_dir
    parent_dir = '/mnt/openstack-git'
    http_proxy = None

    projects = _git_yaml_load(projects_yaml)
    _git_validate_projects_yaml(projects, core_project)

    old_environ = dict(os.environ)

    if 'http_proxy' in projects.keys():
        http_proxy = projects['http_proxy']
        os.environ['http_proxy'] = projects['http_proxy']
    if 'https_proxy' in projects.keys():
        os.environ['https_proxy'] = projects['https_proxy']

    if 'directory' in projects.keys():
        parent_dir = projects['directory']

    pip_create_virtualenv(os.path.join(parent_dir, 'venv'))

    # Upgrade setuptools and pip from default virtualenv versions. The default
    # versions in trusty break master OpenStack branch deployments.
    for p in ['pip', 'setuptools']:
        pip_install(p, upgrade=True, proxy=http_proxy,
                    venv=os.path.join(parent_dir, 'venv'))

    constraints = None
    for p in projects['repositories']:
        repo = p['repository']
        branch = p['branch']
        depth = '1'
        if 'depth' in p.keys():
            depth = p['depth']
        if p['name'] == 'requirements':
            repo_dir = _git_clone_and_install_single(repo, branch, depth,
                                                     parent_dir, http_proxy,
                                                     update_requirements=False)
            requirements_dir = repo_dir
            constraints = os.path.join(repo_dir, "upper-constraints.txt")
            # upper-constraints didn't exist until after icehouse
            if not os.path.isfile(constraints):
                constraints = None
            # use constraints unless project yaml sets use_constraints to false
            if 'use_constraints' in projects.keys():
                if not projects['use_constraints']:
                    constraints = None
        else:
            repo_dir = _git_clone_and_install_single(repo, branch, depth,
                                                     parent_dir, http_proxy,
                                                     update_requirements=True,
                                                     constraints=constraints)

    os.environ = old_environ


def _git_validate_projects_yaml(projects, core_project):
    """
    Validate the projects yaml.
    """
    _git_ensure_key_exists('repositories', projects)

    for project in projects['repositories']:
        _git_ensure_key_exists('name', project.keys())
        _git_ensure_key_exists('repository', project.keys())
        _git_ensure_key_exists('branch', project.keys())

    if projects['repositories'][0]['name'] != 'requirements':
        error_out('{} git repo must be specified first'.format('requirements'))

    if projects['repositories'][-1]['name'] != core_project:
        error_out('{} git repo must be specified last'.format(core_project))

    _git_ensure_key_exists('release', projects)


def _git_ensure_key_exists(key, keys):
    """
    Ensure that key exists in keys.
    """
    if key not in keys:
        error_out('openstack-origin-git key \'{}\' is missing'.format(key))


def _git_clone_and_install_single(repo, branch, depth, parent_dir, http_proxy,
                                  update_requirements, constraints=None):
    """
    Clone and install a single git repository.
    """
    if not os.path.exists(parent_dir):
        juju_log('Directory already exists at {}. '
                 'No need to create directory.'.format(parent_dir))
        os.mkdir(parent_dir)

    juju_log('Cloning git repo: {}, branch: {}'.format(repo, branch))
    repo_dir = install_remote(
        repo, dest=parent_dir, branch=branch, depth=depth)

    venv = os.path.join(parent_dir, 'venv')

    if update_requirements:
        if not requirements_dir:
            error_out('requirements repo must be cloned before '
                      'updating from global requirements.')
        _git_update_requirements(venv, repo_dir, requirements_dir)

    juju_log('Installing git repo from dir: {}'.format(repo_dir))
    if http_proxy:
        pip_install(repo_dir, proxy=http_proxy, venv=venv,
                    constraints=constraints)
    else:
        pip_install(repo_dir, venv=venv, constraints=constraints)

    return repo_dir


def _git_update_requirements(venv, package_dir, reqs_dir):
    """
    Update from global requirements.

    Update an OpenStack git directory's requirements.txt and
    test-requirements.txt from global-requirements.txt.
    """
    orig_dir = os.getcwd()
    os.chdir(reqs_dir)
    python = os.path.join(venv, 'bin/python')
    cmd = [python, 'update.py', package_dir]
    try:
        subprocess.check_call(cmd)
    except subprocess.CalledProcessError:
        package = os.path.basename(package_dir)
        error_out("Error updating {} from "
                  "global-requirements.txt".format(package))
    os.chdir(orig_dir)


def git_pip_venv_dir(projects_yaml):
    """
    Return the pip virtualenv path.
    """
    parent_dir = '/mnt/openstack-git'

    projects = _git_yaml_load(projects_yaml)

    if 'directory' in projects.keys():
        parent_dir = projects['directory']

    return os.path.join(parent_dir, 'venv')


def git_src_dir(projects_yaml, project):
    """
    Return the directory where the specified project's source is located.
    """
    parent_dir = '/mnt/openstack-git'

    projects = _git_yaml_load(projects_yaml)

    if 'directory' in projects.keys():
        parent_dir = projects['directory']

    for p in projects['repositories']:
        if p['name'] == project:
            return os.path.join(parent_dir, os.path.basename(p['repository']))

    return None


def git_yaml_value(projects_yaml, key):
    """
    Return the value in projects_yaml for the specified key.
    """
    projects = _git_yaml_load(projects_yaml)

    if key in projects.keys():
        return projects[key]

    return None


def git_generate_systemd_init_files(templates_dir):
    """
    Generate systemd init files.

    Generates and installs systemd init units and script files based on the
    *.init.in files contained in the templates_dir directory.

    This code is based on the openstack-pkg-tools package and its init
    script generation, which is used by the OpenStack packages.
    """
    for f in os.listdir(templates_dir):
        # Create the init script and systemd unit file from the template
        if f.endswith(".init.in"):
            init_in_file = f
            init_file = f[:-8]
            service_file = "{}.service".format(init_file)

            init_in_source = os.path.join(templates_dir, init_in_file)
            init_source = os.path.join(templates_dir, init_file)
            service_source = os.path.join(templates_dir, service_file)

            init_dest = os.path.join('/etc/init.d', init_file)
            service_dest = os.path.join('/lib/systemd/system', service_file)

            shutil.copyfile(init_in_source, init_source)
            with open(init_source, 'a') as outfile:
                template = '/usr/share/openstack-pkg-tools/init-script-template'
                with open(template) as infile:
                    outfile.write('\n\n{}'.format(infile.read()))

            cmd = ['pkgos-gen-systemd-unit', init_in_source]
            subprocess.check_call(cmd)

            if os.path.exists(init_dest):
                os.remove(init_dest)
            if os.path.exists(service_dest):
                os.remove(service_dest)
            shutil.copyfile(init_source, init_dest)
            shutil.copyfile(service_source, service_dest)
            os.chmod(init_dest, 0o755)

    for f in os.listdir(templates_dir):
        # If there's a service.in file, use it instead of the generated one
        if f.endswith(".service.in"):
            service_in_file = f
            service_file = f[:-3]

            service_in_source = os.path.join(templates_dir, service_in_file)
            service_source = os.path.join(templates_dir, service_file)
            service_dest = os.path.join('/lib/systemd/system', service_file)

            shutil.copyfile(service_in_source, service_source)

            if os.path.exists(service_dest):
                os.remove(service_dest)
            shutil.copyfile(service_source, service_dest)

    for f in os.listdir(templates_dir):
        # Generate the systemd unit if there's no existing .service.in
        if f.endswith(".init.in"):
            init_in_file = f
            init_file = f[:-8]
            service_in_file = "{}.service.in".format(init_file)
            service_file = "{}.service".format(init_file)

            init_in_source = os.path.join(templates_dir, init_in_file)
            service_in_source = os.path.join(templates_dir, service_in_file)
            service_source = os.path.join(templates_dir, service_file)
            service_dest = os.path.join('/lib/systemd/system', service_file)

            if not os.path.exists(service_in_source):
                cmd = ['pkgos-gen-systemd-unit', init_in_source]
                subprocess.check_call(cmd)

                if os.path.exists(service_dest):
                    os.remove(service_dest)
                shutil.copyfile(service_source, service_dest)


def os_workload_status(configs, required_interfaces, charm_func=None):
    """
    Decorator to set workload status based on complete contexts
    """
    def wrap(f):
        @wraps(f)
        def wrapped_f(*args, **kwargs):
            # Run the original function first
            f(*args, **kwargs)
            # Set workload status now that contexts have been
            # acted on
            set_os_workload_status(configs, required_interfaces, charm_func)
        return wrapped_f
    return wrap


def set_os_workload_status(configs, required_interfaces, charm_func=None,
                           services=None, ports=None):
    """Set the state of the workload status for the charm.

    This calls _determine_os_workload_status() to get the new state, message
    and sets the status using status_set()

    @param configs: a templating.OSConfigRenderer() object
    @param required_interfaces: {generic: [specific, specific2, ...]}
    @param charm_func: a callable function that returns state, message. The
                       signature is charm_func(configs) -> (state, message)
    @param services: list of strings OR dictionary specifying services/ports
    @param ports: OPTIONAL list of port numbers.
    @returns state, message: the new workload status, user message
    """
    state, message = _determine_os_workload_status(
        configs, required_interfaces, charm_func, services, ports)
    status_set(state, message)


def _determine_os_workload_status(
        configs, required_interfaces, charm_func=None,
        services=None, ports=None):
    """Determine the state of the workload status for the charm.

    This function returns the new workload status for the charm based
    on the state of the interfaces, the paused state and whether the
    services are actually running and any specified ports are open.

    This checks:

     1. if the unit should be paused, that it is actually paused.  If so the
        state is 'maintenance' + message, else 'broken'.
     2. that the interfaces/relations are complete.  If they are not then
        it sets the state to either 'broken' or 'waiting' and an appropriate
        message.
     3. If all the relation data is set, then it checks that the actual
        services really are running.  If not it sets the state to 'broken'.

    If everything is okay then the state returns 'active'.

    @param configs: a templating.OSConfigRenderer() object
    @param required_interfaces: {generic: [specific, specific2, ...]}
    @param charm_func: a callable function that returns state, message. The
                       signature is charm_func(configs) -> (state, message)
    @param services: list of strings OR dictionary specifying services/ports
    @param ports: OPTIONAL list of port numbers.
    @returns state, message: the new workload status, user message
    """
    state, message = _ows_check_if_paused(services, ports)

    if state is None:
        state, message = _ows_check_generic_interfaces(
            configs, required_interfaces)

    if state != 'maintenance' and charm_func:
        # _ows_check_charm_func() may modify the state, message
        state, message = _ows_check_charm_func(
            state, message, lambda: charm_func(configs))

    if state is None:
        state, message = _ows_check_services_running(services, ports)

    if state is None:
        state = 'active'
        message = "Unit is ready"
        juju_log(message, 'INFO')

    return state, message


def _ows_check_if_paused(services=None, ports=None):
    """Check if the unit is supposed to be paused, and if so check that the
    services/ports (if passed) are actually stopped/not being listened to.

    if the unit isn't supposed to be paused, just return None, None

    @param services: OPTIONAL services spec or list of service names.
    @param ports: OPTIONAL list of port numbers.
    @returns state, message or None, None
    """
    if is_unit_paused_set():
        state, message = check_actually_paused(services=services,
                                               ports=ports)
        if state is None:
            # we're paused okay, so set maintenance and return
            state = "maintenance"
            message = "Paused. Use 'resume' action to resume normal service."
        return state, message
    return None, None


def _ows_check_generic_interfaces(configs, required_interfaces):
    """Check the complete contexts to determine the workload status.

     - Checks for missing or incomplete contexts
     - juju log details of missing required data.
     - determines the correct workload status
     - creates an appropriate message for status_set(...)

    if there are no problems then the function returns None, None

    @param configs: a templating.OSConfigRenderer() object
    @params required_interfaces: {generic_interface: [specific_interface], }
    @returns state, message or None, None
    """
    incomplete_rel_data = incomplete_relation_data(configs,
                                                   required_interfaces)
    state = None
    message = None
    missing_relations = set()
    incomplete_relations = set()

    for generic_interface, relations_states in incomplete_rel_data.items():
        related_interface = None
        missing_data = {}
        # Related or not?
        for interface, relation_state in relations_states.items():
            if relation_state.get('related'):
                related_interface = interface
                missing_data = relation_state.get('missing_data')
                break
        # No relation ID for the generic_interface?
        if not related_interface:
            juju_log("{} relation is missing and must be related for "
                     "functionality. ".format(generic_interface), 'WARN')
            state = 'blocked'
            missing_relations.add(generic_interface)
        else:
            # Relation ID eists but no related unit
            if not missing_data:
                # Edge case - relation ID exists but departings
                _hook_name = hook_name()
                if (('departed' in _hook_name or 'broken' in _hook_name) and
                        related_interface in _hook_name):
                    state = 'blocked'
                    missing_relations.add(generic_interface)
                    juju_log("{} relation's interface, {}, "
                             "relationship is departed or broken "
                             "and is required for functionality."
                             "".format(generic_interface, related_interface),
                             "WARN")
                # Normal case relation ID exists but no related unit
                # (joining)
                else:
                    juju_log("{} relations's interface, {}, is related but has"
                             " no units in the relation."
                             "".format(generic_interface, related_interface),
                             "INFO")
            # Related unit exists and data missing on the relation
            else:
                juju_log("{} relation's interface, {}, is related awaiting "
                         "the following data from the relationship: {}. "
                         "".format(generic_interface, related_interface,
                                   ", ".join(missing_data)), "INFO")
            if state != 'blocked':
                state = 'waiting'
            if generic_interface not in missing_relations:
                incomplete_relations.add(generic_interface)

    if missing_relations:
        message = "Missing relations: {}".format(", ".join(missing_relations))
        if incomplete_relations:
            message += "; incomplete relations: {}" \
                       "".format(", ".join(incomplete_relations))
        state = 'blocked'
    elif incomplete_relations:
        message = "Incomplete relations: {}" \
                  "".format(", ".join(incomplete_relations))
        state = 'waiting'

    return state, message


def _ows_check_charm_func(state, message, charm_func_with_configs):
    """Run a custom check function for the charm to see if it wants to
    change the state.  This is only run if not in 'maintenance' and
    tests to see if the new state is more important that the previous
    one determined by the interfaces/relations check.

    @param state: the previously determined state so far.
    @param message: the user orientated message so far.
    @param charm_func: a callable function that returns state, message
    @returns state, message strings.
    """
    if charm_func_with_configs:
        charm_state, charm_message = charm_func_with_configs()
        if charm_state != 'active' and charm_state != 'unknown':
            state = workload_state_compare(state, charm_state)
            if message:
                charm_message = charm_message.replace("Incomplete relations: ",
                                                      "")
                message = "{}, {}".format(message, charm_message)
            else:
                message = charm_message
    return state, message


def _ows_check_services_running(services, ports):
    """Check that the services that should be running are actually running
    and that any ports specified are being listened to.

    @param services: list of strings OR dictionary specifying services/ports
    @param ports: list of ports
    @returns state, message: strings or None, None
    """
    messages = []
    state = None
    if services is not None:
        services = _extract_services_list_helper(services)
        services_running, running = _check_running_services(services)
        if not all(running):
            messages.append(
                "Services not running that should be: {}"
                .format(", ".join(_filter_tuples(services_running, False))))
            state = 'blocked'
        # also verify that the ports that should be open are open
        # NB, that ServiceManager objects only OPTIONALLY have ports
        map_not_open, ports_open = (
            _check_listening_on_services_ports(services))
        if not all(ports_open):
            # find which service has missing ports. They are in service
            # order which makes it a bit easier.
            message_parts = {service: ", ".join([str(v) for v in open_ports])
                             for service, open_ports in map_not_open.items()}
            message = ", ".join(
                ["{}: [{}]".format(s, sp) for s, sp in message_parts.items()])
            messages.append(
                "Services with ports not open that should be: {}"
                .format(message))
            state = 'blocked'

    if ports is not None:
        # and we can also check ports which we don't know the service for
        ports_open, ports_open_bools = _check_listening_on_ports_list(ports)
        if not all(ports_open_bools):
            messages.append(
                "Ports which should be open, but are not: {}"
                .format(", ".join([str(p) for p, v in ports_open
                                   if not v])))
            state = 'blocked'

    if state is not None:
        message = "; ".join(messages)
        return state, message

    return None, None


def _extract_services_list_helper(services):
    """Extract a OrderedDict of {service: [ports]} of the supplied services
    for use by the other functions.

    The services object can either be:
      - None : no services were passed (an empty dict is returned)
      - a list of strings
      - A dictionary (optionally OrderedDict) {service_name: {'service': ..}}
      - An array of [{'service': service_name, ...}, ...]

    @param services: see above
    @returns OrderedDict(service: [ports], ...)
    """
    if services is None:
        return {}
    if isinstance(services, dict):
        services = services.values()
    # either extract the list of services from the dictionary, or if
    # it is a simple string, use that. i.e. works with mixed lists.
    _s = OrderedDict()
    for s in services:
        if isinstance(s, dict) and 'service' in s:
            _s[s['service']] = s.get('ports', [])
        if isinstance(s, str):
            _s[s] = []
    return _s


def _check_running_services(services):
    """Check that the services dict provided is actually running and provide
    a list of (service, boolean) tuples for each service.

    Returns both a zipped list of (service, boolean) and a list of booleans
    in the same order as the services.

    @param services: OrderedDict of strings: [ports], one for each service to
                     check.
    @returns [(service, boolean), ...], : results for checks
             [boolean]                  : just the result of the service checks
    """
    services_running = [service_running(s) for s in services]
    return list(zip(services, services_running)), services_running


def _check_listening_on_services_ports(services, test=False):
    """Check that the unit is actually listening (has the port open) on the
    ports that the service specifies are open. If test is True then the
    function returns the services with ports that are open rather than
    closed.

    Returns an OrderedDict of service: ports and a list of booleans

    @param services: OrderedDict(service: [port, ...], ...)
    @param test: default=False, if False, test for closed, otherwise open.
    @returns OrderedDict(service: [port-not-open, ...]...), [boolean]
    """
    test = not(not(test))  # ensure test is True or False
    all_ports = list(itertools.chain(*services.values()))
    ports_states = [port_has_listener('0.0.0.0', p) for p in all_ports]
    map_ports = OrderedDict()
    matched_ports = [p for p, opened in zip(all_ports, ports_states)
                     if opened == test]  # essentially opened xor test
    for service, ports in services.items():
        set_ports = set(ports).intersection(matched_ports)
        if set_ports:
            map_ports[service] = set_ports
    return map_ports, ports_states


def _check_listening_on_ports_list(ports):
    """Check that the ports list given are being listened to

    Returns a list of ports being listened to and a list of the
    booleans.

    @param ports: LIST or port numbers.
    @returns [(port_num, boolean), ...], [boolean]
    """
    ports_open = [port_has_listener('0.0.0.0', p) for p in ports]
    return zip(ports, ports_open), ports_open


def _filter_tuples(services_states, state):
    """Return a simple list from a list of tuples according to the condition

    @param services_states: LIST of (string, boolean): service and running
           state.
    @param state: Boolean to match the tuple against.
    @returns [LIST of strings] that matched the tuple RHS.
    """
    return [s for s, b in services_states if b == state]


def workload_state_compare(current_workload_state, workload_state):
    """ Return highest priority of two states"""
    hierarchy = {'unknown': -1,
                 'active': 0,
                 'maintenance': 1,
                 'waiting': 2,
                 'blocked': 3,
                 }

    if hierarchy.get(workload_state) is None:
        workload_state = 'unknown'
    if hierarchy.get(current_workload_state) is None:
        current_workload_state = 'unknown'

    # Set workload_state based on hierarchy of statuses
    if hierarchy.get(current_workload_state) > hierarchy.get(workload_state):
        return current_workload_state
    else:
        return workload_state


def incomplete_relation_data(configs, required_interfaces):
    """Check complete contexts against required_interfaces
    Return dictionary of incomplete relation data.

    configs is an OSConfigRenderer object with configs registered

    required_interfaces is a dictionary of required general interfaces
    with dictionary values of possible specific interfaces.
    Example:
    required_interfaces = {'database': ['shared-db', 'pgsql-db']}

    The interface is said to be satisfied if anyone of the interfaces in the
    list has a complete context.

    Return dictionary of incomplete or missing required contexts with relation
    status of interfaces and any missing data points. Example:
        {'message':
             {'amqp': {'missing_data': ['rabbitmq_password'], 'related': True},
              'zeromq-configuration': {'related': False}},
         'identity':
             {'identity-service': {'related': False}},
         'database':
             {'pgsql-db': {'related': False},
              'shared-db': {'related': True}}}
    """
    complete_ctxts = configs.complete_contexts()
    incomplete_relations = [
        svc_type
        for svc_type, interfaces in required_interfaces.items()
        if not set(interfaces).intersection(complete_ctxts)]
    return {
        i: configs.get_incomplete_context_data(required_interfaces[i])
        for i in incomplete_relations}


def do_action_openstack_upgrade(package, upgrade_callback, configs):
    """Perform action-managed OpenStack upgrade.

    Upgrades packages to the configured openstack-origin version and sets
    the corresponding action status as a result.

    If the charm was installed from source we cannot upgrade it.
    For backwards compatibility a config flag (action-managed-upgrade) must
    be set for this code to run, otherwise a full service level upgrade will
    fire on config-changed.

    @param package: package name for determining if upgrade available
    @param upgrade_callback: function callback to charm's upgrade function
    @param configs: templating object derived from OSConfigRenderer class

    @return: True if upgrade successful; False if upgrade failed or skipped
    """
    ret = False

    if git_install_requested():
        action_set({'outcome': 'installed from source, skipped upgrade.'})
    else:
        if openstack_upgrade_available(package):
            if config('action-managed-upgrade'):
                juju_log('Upgrading OpenStack release')

                try:
                    upgrade_callback(configs=configs)
                    action_set({'outcome': 'success, upgrade completed.'})
                    ret = True
                except:
                    action_set({'outcome': 'upgrade failed, see traceback.'})
                    action_set({'traceback': traceback.format_exc()})
                    action_fail('do_openstack_upgrade resulted in an '
                                'unexpected error')
            else:
                action_set({'outcome': 'action-managed-upgrade config is '
                                       'False, skipped upgrade.'})
        else:
            action_set({'outcome': 'no upgrade available.'})

    return ret


def remote_restart(rel_name, remote_service=None):
    trigger = {
        'restart-trigger': str(uuid.uuid4()),
    }
    if remote_service:
        trigger['remote-service'] = remote_service
    for rid in relation_ids(rel_name):
        # This subordinate can be related to two seperate services using
        # different subordinate relations so only issue the restart if
        # the principle is conencted down the relation we think it is
        if related_units(relid=rid):
            relation_set(relation_id=rid,
                         relation_settings=trigger,
                         )


def check_actually_paused(services=None, ports=None):
    """Check that services listed in the services object and and ports
    are actually closed (not listened to), to verify that the unit is
    properly paused.

    @param services: See _extract_services_list_helper
    @returns status, : string for status (None if okay)
             message : string for problem for status_set
    """
    state = None
    message = None
    messages = []
    if services is not None:
        services = _extract_services_list_helper(services)
        services_running, services_states = _check_running_services(services)
        if any(services_states):
            # there shouldn't be any running so this is a problem
            messages.append("these services running: {}"
                            .format(", ".join(
                                _filter_tuples(services_running, True))))
            state = "blocked"
        ports_open, ports_open_bools = (
            _check_listening_on_services_ports(services, True))
        if any(ports_open_bools):
            message_parts = {service: ", ".join([str(v) for v in open_ports])
                             for service, open_ports in ports_open.items()}
            message = ", ".join(
                ["{}: [{}]".format(s, sp) for s, sp in message_parts.items()])
            messages.append(
                "these service:ports are open: {}".format(message))
            state = 'blocked'
    if ports is not None:
        ports_open, bools = _check_listening_on_ports_list(ports)
        if any(bools):
            messages.append(
                "these ports which should be closed, but are open: {}"
                .format(", ".join([str(p) for p, v in ports_open if v])))
            state = 'blocked'
    if messages:
        message = ("Services should be paused but {}"
                   .format(", ".join(messages)))
    return state, message


def set_unit_paused():
    """Set the unit to a paused state in the local kv() store.
    This does NOT actually pause the unit
    """
    with unitdata.HookData()() as t:
        kv = t[0]
        kv.set('unit-paused', True)


def clear_unit_paused():
    """Clear the unit from a paused state in the local kv() store
    This does NOT actually restart any services - it only clears the
    local state.
    """
    with unitdata.HookData()() as t:
        kv = t[0]
        kv.set('unit-paused', False)


def is_unit_paused_set():
    """Return the state of the kv().get('unit-paused').
    This does NOT verify that the unit really is paused.

    To help with units that don't have HookData() (testing)
    if it excepts, return False
    """
    try:
        with unitdata.HookData()() as t:
            kv = t[0]
            # transform something truth-y into a Boolean.
            return not(not(kv.get('unit-paused')))
    except:
        return False


def pause_unit(assess_status_func, services=None, ports=None,
               charm_func=None):
    """Pause a unit by stopping the services and setting 'unit-paused'
    in the local kv() store.

    Also checks that the services have stopped and ports are no longer
    being listened to.

    An optional charm_func() can be called that can either raise an
    Exception or return non None, None to indicate that the unit
    didn't pause cleanly.

    The signature for charm_func is:
    charm_func() -> message: string

    charm_func() is executed after any services are stopped, if supplied.

    The services object can either be:
      - None : no services were passed (an empty dict is returned)
      - a list of strings
      - A dictionary (optionally OrderedDict) {service_name: {'service': ..}}
      - An array of [{'service': service_name, ...}, ...]

    @param assess_status_func: (f() -> message: string | None) or None
    @param services: OPTIONAL see above
    @param ports: OPTIONAL list of port
    @param charm_func: function to run for custom charm pausing.
    @returns None
    @raises Exception(message) on an error for action_fail().
    """
    services = _extract_services_list_helper(services)
    messages = []
    if services:
        for service in services.keys():
            stopped = service_pause(service)
            if not stopped:
                messages.append("{} didn't stop cleanly.".format(service))
    if charm_func:
        try:
            message = charm_func()
            if message:
                messages.append(message)
        except Exception as e:
            message.append(str(e))
    set_unit_paused()
    if assess_status_func:
        message = assess_status_func()
        if message:
            messages.append(message)
    if messages:
        raise Exception("Couldn't pause: {}".format("; ".join(messages)))


def resume_unit(assess_status_func, services=None, ports=None,
                charm_func=None):
    """Resume a unit by starting the services and clearning 'unit-paused'
    in the local kv() store.

    Also checks that the services have started and ports are being listened to.

    An optional charm_func() can be called that can either raise an
    Exception or return non None to indicate that the unit
    didn't resume cleanly.

    The signature for charm_func is:
    charm_func() -> message: string

    charm_func() is executed after any services are started, if supplied.

    The services object can either be:
      - None : no services were passed (an empty dict is returned)
      - a list of strings
      - A dictionary (optionally OrderedDict) {service_name: {'service': ..}}
      - An array of [{'service': service_name, ...}, ...]

    @param assess_status_func: (f() -> message: string | None) or None
    @param services: OPTIONAL see above
    @param ports: OPTIONAL list of port
    @param charm_func: function to run for custom charm resuming.
    @returns None
    @raises Exception(message) on an error for action_fail().
    """
    services = _extract_services_list_helper(services)
    messages = []
    if services:
        for service in services.keys():
            started = service_resume(service)
            if not started:
                messages.append("{} didn't start cleanly.".format(service))
    if charm_func:
        try:
            message = charm_func()
            if message:
                messages.append(message)
        except Exception as e:
            message.append(str(e))
    clear_unit_paused()
    if assess_status_func:
        message = assess_status_func()
        if message:
            messages.append(message)
    if messages:
        raise Exception("Couldn't resume: {}".format("; ".join(messages)))


def make_assess_status_func(*args, **kwargs):
    """Creates an assess_status_func() suitable for handing to pause_unit()
    and resume_unit().

    This uses the _determine_os_workload_status(...) function to determine
    what the workload_status should be for the unit.  If the unit is
    not in maintenance or active states, then the message is returned to
    the caller.  This is so an action that doesn't result in either a
    complete pause or complete resume can signal failure with an action_fail()
    """
    def _assess_status_func():
        state, message = _determine_os_workload_status(*args, **kwargs)
        status_set(state, message)
        if state not in ['maintenance', 'active']:
            return message
        return None

    return _assess_status_func


def pausable_restart_on_change(restart_map, stopstart=False,
                               restart_functions=None):
    """A restart_on_change decorator that checks to see if the unit is
    paused. If it is paused then the decorated function doesn't fire.

    This is provided as a helper, as the @restart_on_change(...) decorator
    is in core.host, yet the openstack specific helpers are in this file
    (contrib.openstack.utils).  Thus, this needs to be an optional feature
    for openstack charms (or charms that wish to use the openstack
    pause/resume type features).

    It is used as follows:

        from contrib.openstack.utils import (
            pausable_restart_on_change as restart_on_change)

        @restart_on_change(restart_map, stopstart=<boolean>)
        def some_hook(...):
            pass

    see core.utils.restart_on_change() for more details.

    @param f: the function to decorate
    @param restart_map: the restart map {conf_file: [services]}
    @param stopstart: DEFAULT false; whether to stop, start or just restart
    @returns decorator to use a restart_on_change with pausability
    """
    def wrap(f):
        @functools.wraps(f)
        def wrapped_f(*args, **kwargs):
            if is_unit_paused_set():
                return f(*args, **kwargs)
            # otherwise, normal restart_on_change functionality
            return restart_on_change_helper(
                (lambda: f(*args, **kwargs)), restart_map, stopstart,
                restart_functions)
        return wrapped_f
    return wrap


def config_flags_parser(config_flags):
    """Parses config flags string into dict.

    This parsing method supports a few different formats for the config
    flag values to be parsed:

      1. A string in the simple format of key=value pairs, with the possibility
         of specifying multiple key value pairs within the same string. For
         example, a string in the format of 'key1=value1, key2=value2' will
         return a dict of:

             {'key1': 'value1',
              'key2': 'value2'}.

      2. A string in the above format, but supporting a comma-delimited list
         of values for the same key. For example, a string in the format of
         'key1=value1, key2=value3,value4,value5' will return a dict of:

             {'key1', 'value1',
              'key2', 'value2,value3,value4'}

      3. A string containing a colon character (:) prior to an equal
         character (=) will be treated as yaml and parsed as such. This can be
         used to specify more complex key value pairs. For example,
         a string in the format of 'key1: subkey1=value1, subkey2=value2' will
         return a dict of:

             {'key1', 'subkey1=value1, subkey2=value2'}

    The provided config_flags string may be a list of comma-separated values
    which themselves may be comma-separated list of values.
    """
    # If we find a colon before an equals sign then treat it as yaml.
    # Note: limit it to finding the colon first since this indicates assignment
    # for inline yaml.
    colon = config_flags.find(':')
    equals = config_flags.find('=')
    if colon > 0:
        if colon < equals or equals < 0:
            return yaml.safe_load(config_flags)

    if config_flags.find('==') >= 0:
        juju_log("config_flags is not in expected format (key=value)",
                 level=ERROR)
        raise OSContextError

    # strip the following from each value.
    post_strippers = ' ,'
    # we strip any leading/trailing '=' or ' ' from the string then
    # split on '='.
    split = config_flags.strip(' =').split('=')
    limit = len(split)
    flags = {}
    for i in range(0, limit - 1):
        current = split[i]
        next = split[i + 1]
        vindex = next.rfind(',')
        if (i == limit - 2) or (vindex < 0):
            value = next
        else:
            value = next[:vindex]

        if i == 0:
            key = current
        else:
            # if this not the first entry, expect an embedded key.
            index = current.rfind(',')
            if index < 0:
                juju_log("Invalid config value(s) at index %s" % (i),
                         level=ERROR)
                raise OSContextError
            key = current[index + 1:]

        # Add to collection.
        flags[key.strip(post_strippers)] = value.rstrip(post_strippers)

    return flags


def os_application_version_set(package):
    '''Set version of application for Juju 2.0 and later'''
    application_version = get_upstream_version(package)
    # NOTE(jamespage) if not able to figure out package version, fallback to
    #                 openstack codename version detection.
    if not application_version:
        application_version_set(os_release(package))
    else:
        application_version_set(application_version)<|MERGE_RESOLUTION|>--- conflicted
+++ resolved
@@ -448,7 +448,6 @@
 def import_key(keyid):
     """Import a key, either ASCII armored, or a GPG key id.
 
-<<<<<<< HEAD
     @param keyid: the key in ASCII armor format, or a GPG key id.
     @raises SystemExit() via sys.exit() on failure.
     """
@@ -456,49 +455,6 @@
         return fetch_import_key(keyid)
     except GPGKeyError as e:
         error_out("Could not import key: {}".format(str(e)))
-=======
-        if 'staging' in ca_rel:
-            # staging is just a regular PPA.
-            os_rel = ca_rel.split('/')[0]
-            ppa = 'ppa:ubuntu-cloud-archive/%s-staging' % os_rel
-            cmd = 'add-apt-repository -y %s' % ppa
-            subprocess.check_call(cmd.split(' '))
-            return
-
-        # map charm config options to actual archive pockets.
-        pockets = {
-            'folsom': 'precise-updates/folsom',
-            'folsom/updates': 'precise-updates/folsom',
-            'folsom/proposed': 'precise-proposed/folsom',
-            'grizzly': 'precise-updates/grizzly',
-            'grizzly/updates': 'precise-updates/grizzly',
-            'grizzly/proposed': 'precise-proposed/grizzly',
-            'havana': 'precise-updates/havana',
-            'havana/updates': 'precise-updates/havana',
-            'havana/proposed': 'precise-proposed/havana',
-            'icehouse': 'precise-updates/icehouse',
-            'icehouse/updates': 'precise-updates/icehouse',
-            'icehouse/proposed': 'precise-proposed/icehouse',
-            'juno': 'trusty-updates/juno',
-            'juno/updates': 'trusty-updates/juno',
-            'juno/proposed': 'trusty-proposed/juno',
-            'kilo': 'trusty-updates/kilo',
-            'kilo/updates': 'trusty-updates/kilo',
-            'kilo/proposed': 'trusty-proposed/kilo',
-            'liberty': 'trusty-updates/liberty',
-            'liberty/updates': 'trusty-updates/liberty',
-            'liberty/proposed': 'trusty-proposed/liberty',
-            'mitaka': 'trusty-updates/mitaka',
-            'mitaka/updates': 'trusty-updates/mitaka',
-            'mitaka/proposed': 'trusty-proposed/mitaka',
-            'newton': 'xenial-updates/newton',
-            'newton/updates': 'xenial-updates/newton',
-            'newton/proposed': 'xenial-proposed/newton',
-            'zesty': 'zesty-updates/ocata',
-            'zesty/updates': 'xenial-updates/ocata',
-            'zesty/proposed': 'xenial-proposed/ocata',
-        }
->>>>>>> 67dc65ef
 
 
 def get_source_and_pgp_key(source_and_key):
