#!/usr/bin/python

# Common python helper functions used for OpenStack charms.
from collections import OrderedDict

<<<<<<< HEAD
=======
import subprocess
>>>>>>> 43147d1e
import json
import os
import socket
import subprocess
import sys

from charmhelpers.core.hookenv import (
    config,
    log as juju_log,
    charm_dir,
    is_relation_made,
    ERROR,
    INFO,
    relation_ids,
    relation_set
)

from charmhelpers.contrib.storage.linux.lvm import (
    deactivate_lvm_volume_group,
    is_lvm_physical_volume,
    remove_lvm_physical_volume,
)

from charmhelpers.contrib.network.ip import (
    get_ipv6_addr
)

from charmhelpers.core.host import lsb_release, mounts, umount
from charmhelpers.fetch import apt_install, apt_cache
from charmhelpers.contrib.storage.linux.utils import is_block_device, zap_disk
from charmhelpers.contrib.storage.linux.loopback import ensure_loopback_device

CLOUD_ARCHIVE_URL = "http://ubuntu-cloud.archive.canonical.com/ubuntu"
CLOUD_ARCHIVE_KEY_ID = '5EDB1B62EC4926EA'

DISTRO_PROPOSED = ('deb http://archive.ubuntu.com/ubuntu/ %s-proposed '
                   'restricted main multiverse universe')


UBUNTU_OPENSTACK_RELEASE = OrderedDict([
    ('oneiric', 'diablo'),
    ('precise', 'essex'),
    ('quantal', 'folsom'),
    ('raring', 'grizzly'),
    ('saucy', 'havana'),
    ('trusty', 'icehouse'),
    ('utopic', 'juno'),
])


OPENSTACK_CODENAMES = OrderedDict([
    ('2011.2', 'diablo'),
    ('2012.1', 'essex'),
    ('2012.2', 'folsom'),
    ('2013.1', 'grizzly'),
    ('2013.2', 'havana'),
    ('2014.1', 'icehouse'),
    ('2014.2', 'juno'),
])

# The ugly duckling
SWIFT_CODENAMES = OrderedDict([
    ('1.4.3', 'diablo'),
    ('1.4.8', 'essex'),
    ('1.7.4', 'folsom'),
    ('1.8.0', 'grizzly'),
    ('1.7.7', 'grizzly'),
    ('1.7.6', 'grizzly'),
    ('1.10.0', 'havana'),
    ('1.9.1', 'havana'),
    ('1.9.0', 'havana'),
    ('1.13.1', 'icehouse'),
    ('1.13.0', 'icehouse'),
    ('1.12.0', 'icehouse'),
    ('1.11.0', 'icehouse'),
    ('2.0.0', 'juno'),
    ('2.1.0', 'juno'),
    ('2.2.0', 'juno'),
])

DEFAULT_LOOPBACK_SIZE = '5G'


def error_out(msg):
    juju_log("FATAL ERROR: %s" % msg, level='ERROR')
    sys.exit(1)


def get_os_codename_install_source(src):
    '''Derive OpenStack release codename from a given installation source.'''
    ubuntu_rel = lsb_release()['DISTRIB_CODENAME']
    rel = ''
    if src is None:
        return rel
    if src in ['distro', 'distro-proposed']:
        try:
            rel = UBUNTU_OPENSTACK_RELEASE[ubuntu_rel]
        except KeyError:
            e = 'Could not derive openstack release for '\
                'this Ubuntu release: %s' % ubuntu_rel
            error_out(e)
        return rel

    if src.startswith('cloud:'):
        ca_rel = src.split(':')[1]
        ca_rel = ca_rel.split('%s-' % ubuntu_rel)[1].split('/')[0]
        return ca_rel

    # Best guess match based on deb string provided
    if src.startswith('deb') or src.startswith('ppa'):
        for k, v in OPENSTACK_CODENAMES.iteritems():
            if v in src:
                return v


def get_os_version_install_source(src):
    codename = get_os_codename_install_source(src)
    return get_os_version_codename(codename)


def get_os_codename_version(vers):
    '''Determine OpenStack codename from version number.'''
    try:
        return OPENSTACK_CODENAMES[vers]
    except KeyError:
        e = 'Could not determine OpenStack codename for version %s' % vers
        error_out(e)


def get_os_version_codename(codename):
    '''Determine OpenStack version number from codename.'''
    for k, v in OPENSTACK_CODENAMES.iteritems():
        if v == codename:
            return k
    e = 'Could not derive OpenStack version for '\
        'codename: %s' % codename
    error_out(e)


def get_os_codename_package(package, fatal=True):
    '''Derive OpenStack release codename from an installed package.'''
    import apt_pkg as apt

    cache = apt_cache()

    try:
        pkg = cache[package]
    except:
        if not fatal:
            return None
        # the package is unknown to the current apt cache.
        e = 'Could not determine version of package with no installation '\
            'candidate: %s' % package
        error_out(e)

    if not pkg.current_ver:
        if not fatal:
            return None
        # package is known, but no version is currently installed.
        e = 'Could not determine version of uninstalled package: %s' % package
        error_out(e)

    vers = apt.upstream_version(pkg.current_ver.ver_str)

    try:
        if 'swift' in pkg.name:
            swift_vers = vers[:5]
            if swift_vers not in SWIFT_CODENAMES:
                # Deal with 1.10.0 upward
                swift_vers = vers[:6]
            return SWIFT_CODENAMES[swift_vers]
        else:
            vers = vers[:6]
            return OPENSTACK_CODENAMES[vers]
    except KeyError:
        e = 'Could not determine OpenStack codename for version %s' % vers
        error_out(e)


def get_os_version_package(pkg, fatal=True):
    '''Derive OpenStack version number from an installed package.'''
    codename = get_os_codename_package(pkg, fatal=fatal)

    if not codename:
        return None

    if 'swift' in pkg:
        vers_map = SWIFT_CODENAMES
    else:
        vers_map = OPENSTACK_CODENAMES

    for version, cname in vers_map.iteritems():
        if cname == codename:
            return version
    # e = "Could not determine OpenStack version for package: %s" % pkg
    # error_out(e)


os_rel = None


def os_release(package, base='essex'):
    '''
    Returns OpenStack release codename from a cached global.
    If the codename can not be determined from either an installed package or
    the installation source, the earliest release supported by the charm should
    be returned.
    '''
    global os_rel
    if os_rel:
        return os_rel
    os_rel = (get_os_codename_package(package, fatal=False) or
              get_os_codename_install_source(config('openstack-origin')) or
              base)
    return os_rel


def import_key(keyid):
    cmd = "apt-key adv --keyserver hkp://keyserver.ubuntu.com:80 " \
          "--recv-keys %s" % keyid
    try:
        subprocess.check_call(cmd.split(' '))
    except subprocess.CalledProcessError:
        error_out("Error importing repo key %s" % keyid)


def configure_installation_source(rel):
    '''Configure apt installation source.'''
    if rel == 'distro':
        return
    elif rel == 'distro-proposed':
        ubuntu_rel = lsb_release()['DISTRIB_CODENAME']
        with open('/etc/apt/sources.list.d/juju_deb.list', 'w') as f:
            f.write(DISTRO_PROPOSED % ubuntu_rel)
    elif rel[:4] == "ppa:":
        src = rel
        subprocess.check_call(["add-apt-repository", "-y", src])
    elif rel[:3] == "deb":
        l = len(rel.split('|'))
        if l == 2:
            src, key = rel.split('|')
            juju_log("Importing PPA key from keyserver for %s" % src)
            import_key(key)
        elif l == 1:
            src = rel
        with open('/etc/apt/sources.list.d/juju_deb.list', 'w') as f:
            f.write(src)
    elif rel[:6] == 'cloud:':
        ubuntu_rel = lsb_release()['DISTRIB_CODENAME']
        rel = rel.split(':')[1]
        u_rel = rel.split('-')[0]
        ca_rel = rel.split('-')[1]

        if u_rel != ubuntu_rel:
            e = 'Cannot install from Cloud Archive pocket %s on this Ubuntu '\
                'version (%s)' % (ca_rel, ubuntu_rel)
            error_out(e)

        if 'staging' in ca_rel:
            # staging is just a regular PPA.
            os_rel = ca_rel.split('/')[0]
            ppa = 'ppa:ubuntu-cloud-archive/%s-staging' % os_rel
            cmd = 'add-apt-repository -y %s' % ppa
            subprocess.check_call(cmd.split(' '))
            return

        # map charm config options to actual archive pockets.
        pockets = {
            'folsom': 'precise-updates/folsom',
            'folsom/updates': 'precise-updates/folsom',
            'folsom/proposed': 'precise-proposed/folsom',
            'grizzly': 'precise-updates/grizzly',
            'grizzly/updates': 'precise-updates/grizzly',
            'grizzly/proposed': 'precise-proposed/grizzly',
            'havana': 'precise-updates/havana',
            'havana/updates': 'precise-updates/havana',
            'havana/proposed': 'precise-proposed/havana',
            'icehouse': 'precise-updates/icehouse',
            'icehouse/updates': 'precise-updates/icehouse',
            'icehouse/proposed': 'precise-proposed/icehouse',
            'juno': 'trusty-updates/juno',
            'juno/updates': 'trusty-updates/juno',
            'juno/proposed': 'trusty-proposed/juno',
        }

        try:
            pocket = pockets[ca_rel]
        except KeyError:
            e = 'Invalid Cloud Archive release specified: %s' % rel
            error_out(e)

        src = "deb %s %s main" % (CLOUD_ARCHIVE_URL, pocket)
        apt_install('ubuntu-cloud-keyring', fatal=True)

        with open('/etc/apt/sources.list.d/cloud-archive.list', 'w') as f:
            f.write(src)
    else:
        error_out("Invalid openstack-release specified: %s" % rel)


def save_script_rc(script_path="scripts/scriptrc", **env_vars):
    """
    Write an rc file in the charm-delivered directory containing
    exported environment variables provided by env_vars. Any charm scripts run
    outside the juju hook environment can source this scriptrc to obtain
    updated config information necessary to perform health checks or
    service changes.
    """
    juju_rc_path = "%s/%s" % (charm_dir(), script_path)
    if not os.path.exists(os.path.dirname(juju_rc_path)):
        os.mkdir(os.path.dirname(juju_rc_path))
    with open(juju_rc_path, 'wb') as rc_script:
        rc_script.write(
            "#!/bin/bash\n")
        [rc_script.write('export %s=%s\n' % (u, p))
         for u, p in env_vars.iteritems() if u != "script_path"]


def openstack_upgrade_available(package):
    """
    Determines if an OpenStack upgrade is available from installation
    source, based on version of installed package.

    :param package: str: Name of installed package.

    :returns: bool:    : Returns True if configured installation source offers
                         a newer version of package.

    """

    import apt_pkg as apt
    src = config('openstack-origin')
    cur_vers = get_os_version_package(package)
    available_vers = get_os_version_install_source(src)
    apt.init()
    return apt.version_compare(available_vers, cur_vers) == 1


def ensure_block_device(block_device):
    '''
    Confirm block_device, create as loopback if necessary.

    :param block_device: str: Full path of block device to ensure.

    :returns: str: Full path of ensured block device.
    '''
    _none = ['None', 'none', None]
    if (block_device in _none):
        error_out('prepare_storage(): Missing required input: '
                  'block_device=%s.' % block_device, level=ERROR)

    if block_device.startswith('/dev/'):
        bdev = block_device
    elif block_device.startswith('/'):
        _bd = block_device.split('|')
        if len(_bd) == 2:
            bdev, size = _bd
        else:
            bdev = block_device
            size = DEFAULT_LOOPBACK_SIZE
        bdev = ensure_loopback_device(bdev, size)
    else:
        bdev = '/dev/%s' % block_device

    if not is_block_device(bdev):
        error_out('Failed to locate valid block device at %s' % bdev,
                  level=ERROR)

    return bdev


def clean_storage(block_device):
    '''
    Ensures a block device is clean.  That is:
        - unmounted
        - any lvm volume groups are deactivated
        - any lvm physical device signatures removed
        - partition table wiped

    :param block_device: str: Full path to block device to clean.
    '''
    for mp, d in mounts():
        if d == block_device:
            juju_log('clean_storage(): %s is mounted @ %s, unmounting.' %
                     (d, mp), level=INFO)
            umount(mp, persist=True)

    if is_lvm_physical_volume(block_device):
        deactivate_lvm_volume_group(block_device)
        remove_lvm_physical_volume(block_device)
    else:
        zap_disk(block_device)


def is_ip(address):
    """
    Returns True if address is a valid IP address.
    """
    try:
        # Test to see if already an IPv4 address
        socket.inet_aton(address)
        return True
    except socket.error:
        return False


def ns_query(address):
    try:
        import dns.resolver
    except ImportError:
        apt_install('python-dnspython')
        import dns.resolver

    if isinstance(address, dns.name.Name):
        rtype = 'PTR'
    elif isinstance(address, basestring):
        rtype = 'A'
    else:
        return None

    answers = dns.resolver.query(address, rtype)
    if answers:
        return str(answers[0])
    return None


def get_host_ip(hostname):
    """
    Resolves the IP for a given hostname, or returns
    the input if it is already an IP.
    """
    if is_ip(hostname):
        return hostname

    return ns_query(hostname)


def get_hostname(address, fqdn=True):
    """
    Resolves hostname for given IP, or returns the input
    if it is already a hostname.
    """
    if is_ip(address):
        try:
            import dns.reversename
        except ImportError:
            apt_install('python-dnspython')
            import dns.reversename

        rev = dns.reversename.from_address(address)
        result = ns_query(rev)
        if not result:
            return None
    else:
        result = address

    if fqdn:
        # strip trailing .
        if result.endswith('.'):
            return result[:-1]
        else:
            return result
    else:
        return result.split('.')[0]


<<<<<<< HEAD
def get_matchmaker_map(mm_file='/etc/oslo/matchmaker_ring.json'):
    mm_map = {}
    if os.path.isfile(mm_file):
        with open(mm_file, 'r') as f:
            mm_map = json.load(f)
    return mm_map
=======
def sync_db_with_multi_ipv6_addresses(database, database_user,
                                      relation_prefix=None):
    hosts = get_ipv6_addr(dynamic_only=False)

    kwargs = {'database': database,
              'username': database_user,
              'hostname': json.dumps(hosts)}

    if relation_prefix:
        keys = kwargs.keys()
        for key in keys:
            kwargs["%s_%s" % (relation_prefix, key)] = kwargs[key]
            del kwargs[key]

    for rid in relation_ids('shared-db'):
        relation_set(relation_id=rid, **kwargs)
>>>>>>> 43147d1e
<|MERGE_RESOLUTION|>--- conflicted
+++ resolved
@@ -3,21 +3,16 @@
 # Common python helper functions used for OpenStack charms.
 from collections import OrderedDict
 
-<<<<<<< HEAD
-=======
 import subprocess
->>>>>>> 43147d1e
 import json
 import os
 import socket
-import subprocess
 import sys
 
 from charmhelpers.core.hookenv import (
     config,
     log as juju_log,
     charm_dir,
-    is_relation_made,
     ERROR,
     INFO,
     relation_ids,
@@ -473,14 +468,14 @@
         return result.split('.')[0]
 
 
-<<<<<<< HEAD
 def get_matchmaker_map(mm_file='/etc/oslo/matchmaker_ring.json'):
     mm_map = {}
     if os.path.isfile(mm_file):
         with open(mm_file, 'r') as f:
             mm_map = json.load(f)
     return mm_map
-=======
+
+
 def sync_db_with_multi_ipv6_addresses(database, database_user,
                                       relation_prefix=None):
     hosts = get_ipv6_addr(dynamic_only=False)
@@ -496,5 +491,4 @@
             del kwargs[key]
 
     for rid in relation_ids('shared-db'):
-        relation_set(relation_id=rid, **kwargs)
->>>>>>> 43147d1e
+        relation_set(relation_id=rid, **kwargs)