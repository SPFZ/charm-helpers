# Copyright 2014-2015 Canonical Limited.
#
# Licensed under the Apache License, Version 2.0 (the "License");
# you may not use this file except in compliance with the License.
# You may obtain a copy of the License at
#
#  http://www.apache.org/licenses/LICENSE-2.0
#
# Unless required by applicable law or agreed to in writing, software
# distributed under the License is distributed on an "AS IS" BASIS,
# WITHOUT WARRANTIES OR CONDITIONS OF ANY KIND, either express or implied.
# See the License for the specific language governing permissions and
# limitations under the License.

# Common python helper functions used for OpenStack charms.
from collections import OrderedDict
from functools import wraps

import subprocess
import json
import os
import sys
import re
import itertools
import functools
import shutil

import six
import traceback
import uuid
import yaml

from charmhelpers import deprecate

from charmhelpers.contrib.network import ip

from charmhelpers.core import (
    unitdata,
)

from charmhelpers.core.hookenv import (
    action_fail,
    action_set,
    config,
    log as juju_log,
    charm_dir,
    INFO,
    ERROR,
    related_units,
    relation_ids,
    relation_set,
    service_name,
    status_set,
    hook_name,
    application_version_set,
)

from charmhelpers.contrib.storage.linux.lvm import (
    deactivate_lvm_volume_group,
    is_lvm_physical_volume,
    remove_lvm_physical_volume,
)

from charmhelpers.contrib.network.ip import (
    get_ipv6_addr,
    is_ipv6,
    port_has_listener,
)

from charmhelpers.contrib.python.packages import (
    pip_create_virtualenv,
    pip_install,
)

from charmhelpers.core.host import (
    lsb_release,
    mounts,
    umount,
    service_running,
    service_pause,
    service_resume,
    restart_on_change_helper,
)
from charmhelpers.fetch import (
    apt_cache,
    install_remote,
    import_key as fetch_import_key,
    add_source as fetch_add_source,
    SourceConfigError,
    GPGKeyError,
    get_upstream_version
)
from charmhelpers.contrib.storage.linux.utils import is_block_device, zap_disk
from charmhelpers.contrib.storage.linux.loopback import ensure_loopback_device
from charmhelpers.contrib.openstack.exceptions import OSContextError

CLOUD_ARCHIVE_URL = "http://ubuntu-cloud.archive.canonical.com/ubuntu"
CLOUD_ARCHIVE_KEY_ID = '5EDB1B62EC4926EA'

DISTRO_PROPOSED = ('deb http://archive.ubuntu.com/ubuntu/ %s-proposed '
                   'restricted main multiverse universe')

UBUNTU_OPENSTACK_RELEASE = OrderedDict([
    ('oneiric', 'diablo'),
    ('precise', 'essex'),
    ('quantal', 'folsom'),
    ('raring', 'grizzly'),
    ('saucy', 'havana'),
    ('trusty', 'icehouse'),
    ('utopic', 'juno'),
    ('vivid', 'kilo'),
    ('wily', 'liberty'),
    ('xenial', 'mitaka'),
    ('yakkety', 'newton'),
    ('zebra', 'ocata'),  # TODO: upload with real Z name
])


OPENSTACK_CODENAMES = OrderedDict([
    ('2011.2', 'diablo'),
    ('2012.1', 'essex'),
    ('2012.2', 'folsom'),
    ('2013.1', 'grizzly'),
    ('2013.2', 'havana'),
    ('2014.1', 'icehouse'),
    ('2014.2', 'juno'),
    ('2015.1', 'kilo'),
    ('2015.2', 'liberty'),
    ('2016.1', 'mitaka'),
    ('2016.2', 'newton'),
    ('2017.1', 'ocata'),
])

# The ugly duckling - must list releases oldest to newest
SWIFT_CODENAMES = OrderedDict([
    ('diablo',
        ['1.4.3']),
    ('essex',
        ['1.4.8']),
    ('folsom',
        ['1.7.4']),
    ('grizzly',
        ['1.7.6', '1.7.7', '1.8.0']),
    ('havana',
        ['1.9.0', '1.9.1', '1.10.0']),
    ('icehouse',
        ['1.11.0', '1.12.0', '1.13.0', '1.13.1']),
    ('juno',
        ['2.0.0', '2.1.0', '2.2.0']),
    ('kilo',
        ['2.2.1', '2.2.2']),
    ('liberty',
        ['2.3.0', '2.4.0', '2.5.0']),
    ('mitaka',
        ['2.5.0', '2.6.0', '2.7.0']),
    ('newton',
        ['2.8.0', '2.9.0', '2.10.0']),
])

# >= Liberty version->codename mapping
PACKAGE_CODENAMES = {
    'nova-common': OrderedDict([
        ('12', 'liberty'),
        ('13', 'mitaka'),
        ('14', 'newton'),
        ('15', 'ocata'),
    ]),
    'neutron-common': OrderedDict([
        ('7', 'liberty'),
        ('8', 'mitaka'),
        ('9', 'newton'),
        ('10', 'ocata'),
    ]),
    'cinder-common': OrderedDict([
        ('7', 'liberty'),
        ('8', 'mitaka'),
        ('9', 'newton'),
        ('10', 'ocata'),
    ]),
    'keystone': OrderedDict([
        ('8', 'liberty'),
        ('9', 'mitaka'),
        ('10', 'newton'),
        ('11', 'ocata'),
    ]),
    'horizon-common': OrderedDict([
        ('8', 'liberty'),
        ('9', 'mitaka'),
        ('10', 'newton'),
        ('11', 'ocata'),
    ]),
    'ceilometer-common': OrderedDict([
        ('5', 'liberty'),
        ('6', 'mitaka'),
        ('7', 'newton'),
        ('8', 'ocata'),
    ]),
    'heat-common': OrderedDict([
        ('5', 'liberty'),
        ('6', 'mitaka'),
        ('7', 'newton'),
        ('8', 'ocata'),
    ]),
    'glance-common': OrderedDict([
        ('11', 'liberty'),
        ('12', 'mitaka'),
        ('13', 'newton'),
        ('14', 'ocata'),
    ]),
    'openstack-dashboard': OrderedDict([
        ('8', 'liberty'),
        ('9', 'mitaka'),
        ('10', 'newton'),
        ('11', 'ocata'),
    ]),
}

GIT_DEFAULT_REPOS = {
    'requirements': 'git://github.com/openstack/requirements',
    'cinder': 'git://github.com/openstack/cinder',
    'glance': 'git://github.com/openstack/glance',
    'horizon': 'git://github.com/openstack/horizon',
    'keystone': 'git://github.com/openstack/keystone',
    'networking-hyperv': 'git://github.com/openstack/networking-hyperv',
    'neutron': 'git://github.com/openstack/neutron',
    'neutron-fwaas': 'git://github.com/openstack/neutron-fwaas',
    'neutron-lbaas': 'git://github.com/openstack/neutron-lbaas',
    'neutron-vpnaas': 'git://github.com/openstack/neutron-vpnaas',
    'nova': 'git://github.com/openstack/nova',
}

GIT_DEFAULT_BRANCHES = {
    'liberty': 'stable/liberty',
    'mitaka': 'stable/mitaka',
    'newton': 'stable/newton',
    'master': 'master',
}

DEFAULT_LOOPBACK_SIZE = '5G'


def error_out(msg):
    juju_log("FATAL ERROR: %s" % msg, level='ERROR')
    sys.exit(1)


def get_os_codename_install_source(src):
    '''Derive OpenStack release codename from a given installation source.'''
    ubuntu_rel = lsb_release()['DISTRIB_CODENAME']
    rel = ''
    if src is None:
        return rel
    if src in ['distro', 'distro-proposed']:
        try:
            rel = UBUNTU_OPENSTACK_RELEASE[ubuntu_rel]
        except KeyError:
            e = 'Could not derive openstack release for '\
                'this Ubuntu release: %s' % ubuntu_rel
            error_out(e)
        return rel

    if src.startswith('cloud:'):
        ca_rel = src.split(':')[1]
        ca_rel = ca_rel.split('%s-' % ubuntu_rel)[1].split('/')[0]
        return ca_rel

    # Best guess match based on deb string provided
    if src.startswith('deb') or src.startswith('ppa'):
        for k, v in six.iteritems(OPENSTACK_CODENAMES):
            if v in src:
                return v


def get_os_version_install_source(src):
    codename = get_os_codename_install_source(src)
    return get_os_version_codename(codename)


def get_os_codename_version(vers):
    '''Determine OpenStack codename from version number.'''
    try:
        return OPENSTACK_CODENAMES[vers]
    except KeyError:
        e = 'Could not determine OpenStack codename for version %s' % vers
        error_out(e)


def get_os_version_codename(codename, version_map=OPENSTACK_CODENAMES):
    '''Determine OpenStack version number from codename.'''
    for k, v in six.iteritems(version_map):
        if v == codename:
            return k
    e = 'Could not derive OpenStack version for '\
        'codename: %s' % codename
    error_out(e)


def get_os_version_codename_swift(codename):
    '''Determine OpenStack version number of swift from codename.'''
    for k, v in six.iteritems(SWIFT_CODENAMES):
        if k == codename:
            return v[-1]
    e = 'Could not derive swift version for '\
        'codename: %s' % codename
    error_out(e)


def get_swift_codename(version):
    '''Determine OpenStack codename that corresponds to swift version.'''
    codenames = [k for k, v in six.iteritems(SWIFT_CODENAMES) if version in v]

    if len(codenames) > 1:
        # If more than one release codename contains this version we determine
        # the actual codename based on the highest available install source.
        for codename in reversed(codenames):
            releases = UBUNTU_OPENSTACK_RELEASE
            release = [k for k, v in six.iteritems(releases) if codename in v]
            ret = subprocess.check_output(['apt-cache', 'policy', 'swift'])
            if codename in ret or release[0] in ret:
                return codename
    elif len(codenames) == 1:
        return codenames[0]

    # NOTE: fallback - attempt to match with just major.minor version
    match = re.match('^(\d+)\.(\d+)', version)
    if match:
        major_minor_version = match.group(0)
        for codename, versions in six.iteritems(SWIFT_CODENAMES):
            for release_version in versions:
                if release_version.startswith(major_minor_version):
                    return codename

    return None


def get_os_codename_package(package, fatal=True):
    '''Derive OpenStack release codename from an installed package.'''
    import apt_pkg as apt

    cache = apt_cache()

    try:
        pkg = cache[package]
    except:
        if not fatal:
            return None
        # the package is unknown to the current apt cache.
        e = 'Could not determine version of package with no installation '\
            'candidate: %s' % package
        error_out(e)

    if not pkg.current_ver:
        if not fatal:
            return None
        # package is known, but no version is currently installed.
        e = 'Could not determine version of uninstalled package: %s' % package
        error_out(e)

    vers = apt.upstream_version(pkg.current_ver.ver_str)
    if 'swift' in pkg.name:
        # Fully x.y.z match for swift versions
        match = re.match('^(\d+)\.(\d+)\.(\d+)', vers)
    else:
        # x.y match only for 20XX.X
        # and ignore patch level for other packages
        match = re.match('^(\d+)\.(\d+)', vers)

    if match:
        vers = match.group(0)

    # Generate a major version number for newer semantic
    # versions of openstack projects
    major_vers = vers.split('.')[0]
    # >= Liberty independent project versions
    if (package in PACKAGE_CODENAMES and
            major_vers in PACKAGE_CODENAMES[package]):
        return PACKAGE_CODENAMES[package][major_vers]
    else:
        # < Liberty co-ordinated project versions
        try:
            if 'swift' in pkg.name:
                return get_swift_codename(vers)
            else:
                return OPENSTACK_CODENAMES[vers]
        except KeyError:
            if not fatal:
                return None
            e = 'Could not determine OpenStack codename for version %s' % vers
            error_out(e)


def get_os_version_package(pkg, fatal=True):
    '''Derive OpenStack version number from an installed package.'''
    codename = get_os_codename_package(pkg, fatal=fatal)

    if not codename:
        return None

    if 'swift' in pkg:
        vers_map = SWIFT_CODENAMES
        for cname, version in six.iteritems(vers_map):
            if cname == codename:
                return version[-1]
    else:
        vers_map = OPENSTACK_CODENAMES
        for version, cname in six.iteritems(vers_map):
            if cname == codename:
                return version
    # e = "Could not determine OpenStack version for package: %s" % pkg
    # error_out(e)


# Module local cache variable for the os_release.
_os_rel = None


def reset_os_release():
    '''Unset the cached os_release version'''
    global os_rel
    os_rel = None


def os_release(package, base='essex', reset_cache=False):
    '''
    Returns OpenStack release codename from a cached global.

    If reset_cache then unset the cached os_release version and return the
    freshly determined version.

    If the codename can not be determined from either an installed package or
    the installation source, the earliest release supported by the charm should
    be returned.
    '''
<<<<<<< HEAD
    global _os_rel
    if _os_rel:
        return _os_rel
    _os_rel = (
        git_os_codename_install_source(config('openstack-origin-git')) or
        get_os_codename_package(package, fatal=False) or
        get_os_codename_install_source(config('openstack-origin')) or
        base)
    return _os_rel


@deprecate("moved to charmhelpers.fetch.import_key()", "2017-07", log=juju_log)
def import_key(keyid):
    """Import a key, either ASCII armored, or a GPG key id.
=======
    global os_rel
    if reset_cache:
        reset_os_release()
    if os_rel:
        return os_rel
    os_rel = (git_os_codename_install_source(config('openstack-origin-git')) or
              get_os_codename_package(package, fatal=False) or
              get_os_codename_install_source(config('openstack-origin')) or
              base)
    return os_rel
>>>>>>> 8e2fc6dc

    @param keyid: the key in ASCII armor format, or a GPG key id.
    @raises SystemExit() via sys.exit() on failure.
    """
    try:
        return fetch_import_key(keyid)
    except GPGKeyError as e:
        error_out("Could not import key: {}".format(str(e)))


def get_source_and_pgp_key(source_and_key):
    """Look for a pgp key ID or ascii-armor key in the given input.

    :param source_and_key: Sting, "source_spec|keyid" where '|keyid' is
        optional.
    :returns (source_spec, key_id OR None) as a tuple.  Returns None for key_id
        if there was no '|' in the source_and_key string.
    """
    try:
        source, key = source_and_key.split('|', 2)
        return source, key or None
    except ValueError:
        return source_and_key, None


@deprecate("use charmhelpers.fetch.add_source() instead.",
           "2017-07", log=juju_log)
def configure_installation_source(source_plus_key):
    """Configure an installation source.

    The functionality is provided by charmhelpers.fetch.add_source()
    The difference between the two functions is that add_source() signature
    requires the key to be passed directly, whereas this function passes an
    optional key by appending '|<key>' to the end of the source specificiation
    'source'.

    Another difference from add_source() is that the function calls sys.exit(1)
    if the configuration fails, whereas add_source() raises
    SourceConfigurationError().  Another difference, is that add_source()
    silently fails (with a juju_log command) if there is no matching source to
    configure, whereas this function fails with a sys.exit(1)

    :param source: String_plus_key -- see above for details.

    Note that the behaviour on error is to log the error to the juju log and
    then call sys.exit(1).
    """
    # extract the key if there is one, denoted by a '|' in the rel
    source, key = get_source_and_pgp_key(source_plus_key)

    # handle the ordinary sources via add_source
    try:
        fetch_add_source(source, key, fail_invalid=True)
    except SourceConfigError as se:
        error_out(str(se))


def config_value_changed(option):
    """
    Determine if config value changed since last call to this function.
    """
    hook_data = unitdata.HookData()
    with hook_data():
        db = unitdata.kv()
        current = config(option)
        saved = db.get(option)
        db.set(option, current)
        if saved is None:
            return False
        return current != saved


def save_script_rc(script_path="scripts/scriptrc", **env_vars):
    """
    Write an rc file in the charm-delivered directory containing
    exported environment variables provided by env_vars. Any charm scripts run
    outside the juju hook environment can source this scriptrc to obtain
    updated config information necessary to perform health checks or
    service changes.
    """
    juju_rc_path = "%s/%s" % (charm_dir(), script_path)
    if not os.path.exists(os.path.dirname(juju_rc_path)):
        os.mkdir(os.path.dirname(juju_rc_path))
    with open(juju_rc_path, 'wb') as rc_script:
        rc_script.write(
            "#!/bin/bash\n")
        [rc_script.write('export %s=%s\n' % (u, p))
         for u, p in six.iteritems(env_vars) if u != "script_path"]


def openstack_upgrade_available(package):
    """
    Determines if an OpenStack upgrade is available from installation
    source, based on version of installed package.

    :param package: str: Name of installed package.

    :returns: bool:    : Returns True if configured installation source offers
                         a newer version of package.
    """

    import apt_pkg as apt
    src = config('openstack-origin')
    cur_vers = get_os_version_package(package)
    if "swift" in package:
        codename = get_os_codename_install_source(src)
        avail_vers = get_os_version_codename_swift(codename)
    else:
        avail_vers = get_os_version_install_source(src)
    apt.init()
    if "swift" in package:
        major_cur_vers = cur_vers.split('.', 1)[0]
        major_avail_vers = avail_vers.split('.', 1)[0]
        major_diff = apt.version_compare(major_avail_vers, major_cur_vers)
        return avail_vers > cur_vers and (major_diff == 1 or major_diff == 0)
    return apt.version_compare(avail_vers, cur_vers) == 1


def ensure_block_device(block_device):
    '''
    Confirm block_device, create as loopback if necessary.

    :param block_device: str: Full path of block device to ensure.

    :returns: str: Full path of ensured block device.
    '''
    _none = ['None', 'none', None]
    if (block_device in _none):
        error_out('prepare_storage(): Missing required input: block_device=%s.'
                  % block_device)

    if block_device.startswith('/dev/'):
        bdev = block_device
    elif block_device.startswith('/'):
        _bd = block_device.split('|')
        if len(_bd) == 2:
            bdev, size = _bd
        else:
            bdev = block_device
            size = DEFAULT_LOOPBACK_SIZE
        bdev = ensure_loopback_device(bdev, size)
    else:
        bdev = '/dev/%s' % block_device

    if not is_block_device(bdev):
        error_out('Failed to locate valid block device at %s' % bdev)

    return bdev


def clean_storage(block_device):
    '''
    Ensures a block device is clean.  That is:
        - unmounted
        - any lvm volume groups are deactivated
        - any lvm physical device signatures removed
        - partition table wiped

    :param block_device: str: Full path to block device to clean.
    '''
    for mp, d in mounts():
        if d == block_device:
            juju_log('clean_storage(): %s is mounted @ %s, unmounting.' %
                     (d, mp), level=INFO)
            umount(mp, persist=True)

    if is_lvm_physical_volume(block_device):
        deactivate_lvm_volume_group(block_device)
        remove_lvm_physical_volume(block_device)
    else:
        zap_disk(block_device)


is_ip = ip.is_ip
ns_query = ip.ns_query
get_host_ip = ip.get_host_ip
get_hostname = ip.get_hostname


def get_matchmaker_map(mm_file='/etc/oslo/matchmaker_ring.json'):
    mm_map = {}
    if os.path.isfile(mm_file):
        with open(mm_file, 'r') as f:
            mm_map = json.load(f)
    return mm_map


def sync_db_with_multi_ipv6_addresses(database, database_user,
                                      relation_prefix=None):
    hosts = get_ipv6_addr(dynamic_only=False)

    if config('vip'):
        vips = config('vip').split()
        for vip in vips:
            if vip and is_ipv6(vip):
                hosts.append(vip)

    kwargs = {'database': database,
              'username': database_user,
              'hostname': json.dumps(hosts)}

    if relation_prefix:
        for key in list(kwargs.keys()):
            kwargs["%s_%s" % (relation_prefix, key)] = kwargs[key]
            del kwargs[key]

    for rid in relation_ids('shared-db'):
        relation_set(relation_id=rid, **kwargs)


def os_requires_version(ostack_release, pkg):
    """
    Decorator for hook to specify minimum supported release
    """
    def wrap(f):
        @wraps(f)
        def wrapped_f(*args):
            if os_release(pkg) < ostack_release:
                raise Exception("This hook is not supported on releases"
                                " before %s" % ostack_release)
            f(*args)
        return wrapped_f
    return wrap


def git_install_requested():
    """
    Returns true if openstack-origin-git is specified.
    """
    return config('openstack-origin-git') is not None


def git_os_codename_install_source(projects_yaml):
    """
    Returns OpenStack codename of release being installed from source.
    """
    if git_install_requested():
        projects = _git_yaml_load(projects_yaml)

        if projects in GIT_DEFAULT_BRANCHES.keys():
            if projects == 'master':
                return 'ocata'
            return projects

        if 'release' in projects:
            if projects['release'] == 'master':
                return 'ocata'
            return projects['release']

    return None


def git_default_repos(projects_yaml):
    """
    Returns default repos if a default openstack-origin-git value is specified.
    """
    service = service_name()
    core_project = service

    for default, branch in GIT_DEFAULT_BRANCHES.iteritems():
        if projects_yaml == default:

            # add the requirements repo first
            repo = {
                'name': 'requirements',
                'repository': GIT_DEFAULT_REPOS['requirements'],
                'branch': branch,
            }
            repos = [repo]

            # neutron-* and nova-* charms require some additional repos
            if service in ['neutron-api', 'neutron-gateway',
                           'neutron-openvswitch']:
                core_project = 'neutron'
                if service == 'neutron-api':
                    repo = {
                        'name': 'networking-hyperv',
                        'repository': GIT_DEFAULT_REPOS['networking-hyperv'],
                        'branch': branch,
                    }
                    repos.append(repo)
                for project in ['neutron-fwaas', 'neutron-lbaas',
                                'neutron-vpnaas', 'nova']:
                    repo = {
                        'name': project,
                        'repository': GIT_DEFAULT_REPOS[project],
                        'branch': branch,
                    }
                    repos.append(repo)

            elif service in ['nova-cloud-controller', 'nova-compute']:
                core_project = 'nova'
                repo = {
                    'name': 'neutron',
                    'repository': GIT_DEFAULT_REPOS['neutron'],
                    'branch': branch,
                }
                repos.append(repo)
            elif service == 'openstack-dashboard':
                core_project = 'horizon'

            # finally add the current service's core project repo
            repo = {
                'name': core_project,
                'repository': GIT_DEFAULT_REPOS[core_project],
                'branch': branch,
            }
            repos.append(repo)

            return yaml.dump(dict(repositories=repos, release=default))

    return projects_yaml


def _git_yaml_load(projects_yaml):
    """
    Load the specified yaml into a dictionary.
    """
    if not projects_yaml:
        return None

    return yaml.load(projects_yaml)


requirements_dir = None


def git_clone_and_install(projects_yaml, core_project):
    """
    Clone/install all specified OpenStack repositories.

    The expected format of projects_yaml is:

        repositories:
          - {name: keystone,
             repository: 'git://git.openstack.org/openstack/keystone.git',
             branch: 'stable/icehouse'}
          - {name: requirements,
             repository: 'git://git.openstack.org/openstack/requirements.git',
             branch: 'stable/icehouse'}

        directory: /mnt/openstack-git
        http_proxy: squid-proxy-url
        https_proxy: squid-proxy-url

    The directory, http_proxy, and https_proxy keys are optional.

    """
    global requirements_dir
    parent_dir = '/mnt/openstack-git'
    http_proxy = None

    projects = _git_yaml_load(projects_yaml)
    _git_validate_projects_yaml(projects, core_project)

    old_environ = dict(os.environ)

    if 'http_proxy' in projects.keys():
        http_proxy = projects['http_proxy']
        os.environ['http_proxy'] = projects['http_proxy']
    if 'https_proxy' in projects.keys():
        os.environ['https_proxy'] = projects['https_proxy']

    if 'directory' in projects.keys():
        parent_dir = projects['directory']

    pip_create_virtualenv(os.path.join(parent_dir, 'venv'))

    # Upgrade setuptools and pip from default virtualenv versions. The default
    # versions in trusty break master OpenStack branch deployments.
    for p in ['pip', 'setuptools']:
        pip_install(p, upgrade=True, proxy=http_proxy,
                    venv=os.path.join(parent_dir, 'venv'))

    constraints = None
    for p in projects['repositories']:
        repo = p['repository']
        branch = p['branch']
        depth = '1'
        if 'depth' in p.keys():
            depth = p['depth']
        if p['name'] == 'requirements':
            repo_dir = _git_clone_and_install_single(repo, branch, depth,
                                                     parent_dir, http_proxy,
                                                     update_requirements=False)
            requirements_dir = repo_dir
            constraints = os.path.join(repo_dir, "upper-constraints.txt")
            # upper-constraints didn't exist until after icehouse
            if not os.path.isfile(constraints):
                constraints = None
            # use constraints unless project yaml sets use_constraints to false
            if 'use_constraints' in projects.keys():
                if not projects['use_constraints']:
                    constraints = None
        else:
            repo_dir = _git_clone_and_install_single(repo, branch, depth,
                                                     parent_dir, http_proxy,
                                                     update_requirements=True,
                                                     constraints=constraints)

    os.environ = old_environ


def _git_validate_projects_yaml(projects, core_project):
    """
    Validate the projects yaml.
    """
    _git_ensure_key_exists('repositories', projects)

    for project in projects['repositories']:
        _git_ensure_key_exists('name', project.keys())
        _git_ensure_key_exists('repository', project.keys())
        _git_ensure_key_exists('branch', project.keys())

    if projects['repositories'][0]['name'] != 'requirements':
        error_out('{} git repo must be specified first'.format('requirements'))

    if projects['repositories'][-1]['name'] != core_project:
        error_out('{} git repo must be specified last'.format(core_project))

    _git_ensure_key_exists('release', projects)


def _git_ensure_key_exists(key, keys):
    """
    Ensure that key exists in keys.
    """
    if key not in keys:
        error_out('openstack-origin-git key \'{}\' is missing'.format(key))


def _git_clone_and_install_single(repo, branch, depth, parent_dir, http_proxy,
                                  update_requirements, constraints=None):
    """
    Clone and install a single git repository.
    """
    if not os.path.exists(parent_dir):
        juju_log('Directory already exists at {}. '
                 'No need to create directory.'.format(parent_dir))
        os.mkdir(parent_dir)

    juju_log('Cloning git repo: {}, branch: {}'.format(repo, branch))
    repo_dir = install_remote(
        repo, dest=parent_dir, branch=branch, depth=depth)

    venv = os.path.join(parent_dir, 'venv')

    if update_requirements:
        if not requirements_dir:
            error_out('requirements repo must be cloned before '
                      'updating from global requirements.')
        _git_update_requirements(venv, repo_dir, requirements_dir)

    juju_log('Installing git repo from dir: {}'.format(repo_dir))
    if http_proxy:
        pip_install(repo_dir, proxy=http_proxy, venv=venv,
                    constraints=constraints)
    else:
        pip_install(repo_dir, venv=venv, constraints=constraints)

    return repo_dir


def _git_update_requirements(venv, package_dir, reqs_dir):
    """
    Update from global requirements.

    Update an OpenStack git directory's requirements.txt and
    test-requirements.txt from global-requirements.txt.
    """
    orig_dir = os.getcwd()
    os.chdir(reqs_dir)
    python = os.path.join(venv, 'bin/python')
    cmd = [python, 'update.py', package_dir]
    try:
        subprocess.check_call(cmd)
    except subprocess.CalledProcessError:
        package = os.path.basename(package_dir)
        error_out("Error updating {} from "
                  "global-requirements.txt".format(package))
    os.chdir(orig_dir)


def git_pip_venv_dir(projects_yaml):
    """
    Return the pip virtualenv path.
    """
    parent_dir = '/mnt/openstack-git'

    projects = _git_yaml_load(projects_yaml)

    if 'directory' in projects.keys():
        parent_dir = projects['directory']

    return os.path.join(parent_dir, 'venv')


def git_src_dir(projects_yaml, project):
    """
    Return the directory where the specified project's source is located.
    """
    parent_dir = '/mnt/openstack-git'

    projects = _git_yaml_load(projects_yaml)

    if 'directory' in projects.keys():
        parent_dir = projects['directory']

    for p in projects['repositories']:
        if p['name'] == project:
            return os.path.join(parent_dir, os.path.basename(p['repository']))

    return None


def git_yaml_value(projects_yaml, key):
    """
    Return the value in projects_yaml for the specified key.
    """
    projects = _git_yaml_load(projects_yaml)

    if key in projects.keys():
        return projects[key]

    return None


def git_generate_systemd_init_files(templates_dir):
    """
    Generate systemd init files.

    Generates and installs systemd init units and script files based on the
    *.init.in files contained in the templates_dir directory.

    This code is based on the openstack-pkg-tools package and its init
    script generation, which is used by the OpenStack packages.
    """
    for f in os.listdir(templates_dir):
        # Create the init script and systemd unit file from the template
        if f.endswith(".init.in"):
            init_in_file = f
            init_file = f[:-8]
            service_file = "{}.service".format(init_file)

            init_in_source = os.path.join(templates_dir, init_in_file)
            init_source = os.path.join(templates_dir, init_file)
            service_source = os.path.join(templates_dir, service_file)

            init_dest = os.path.join('/etc/init.d', init_file)
            service_dest = os.path.join('/lib/systemd/system', service_file)

            shutil.copyfile(init_in_source, init_source)
            with open(init_source, 'a') as outfile:
                template = '/usr/share/openstack-pkg-tools/init-script-template'
                with open(template) as infile:
                    outfile.write('\n\n{}'.format(infile.read()))

            cmd = ['pkgos-gen-systemd-unit', init_in_source]
            subprocess.check_call(cmd)

            if os.path.exists(init_dest):
                os.remove(init_dest)
            if os.path.exists(service_dest):
                os.remove(service_dest)
            shutil.copyfile(init_source, init_dest)
            shutil.copyfile(service_source, service_dest)
            os.chmod(init_dest, 0o755)

    for f in os.listdir(templates_dir):
        # If there's a service.in file, use it instead of the generated one
        if f.endswith(".service.in"):
            service_in_file = f
            service_file = f[:-3]

            service_in_source = os.path.join(templates_dir, service_in_file)
            service_source = os.path.join(templates_dir, service_file)
            service_dest = os.path.join('/lib/systemd/system', service_file)

            shutil.copyfile(service_in_source, service_source)

            if os.path.exists(service_dest):
                os.remove(service_dest)
            shutil.copyfile(service_source, service_dest)

    for f in os.listdir(templates_dir):
        # Generate the systemd unit if there's no existing .service.in
        if f.endswith(".init.in"):
            init_in_file = f
            init_file = f[:-8]
            service_in_file = "{}.service.in".format(init_file)
            service_file = "{}.service".format(init_file)

            init_in_source = os.path.join(templates_dir, init_in_file)
            service_in_source = os.path.join(templates_dir, service_in_file)
            service_source = os.path.join(templates_dir, service_file)
            service_dest = os.path.join('/lib/systemd/system', service_file)

            if not os.path.exists(service_in_source):
                cmd = ['pkgos-gen-systemd-unit', init_in_source]
                subprocess.check_call(cmd)

                if os.path.exists(service_dest):
                    os.remove(service_dest)
                shutil.copyfile(service_source, service_dest)


def os_workload_status(configs, required_interfaces, charm_func=None):
    """
    Decorator to set workload status based on complete contexts
    """
    def wrap(f):
        @wraps(f)
        def wrapped_f(*args, **kwargs):
            # Run the original function first
            f(*args, **kwargs)
            # Set workload status now that contexts have been
            # acted on
            set_os_workload_status(configs, required_interfaces, charm_func)
        return wrapped_f
    return wrap


def set_os_workload_status(configs, required_interfaces, charm_func=None,
                           services=None, ports=None):
    """Set the state of the workload status for the charm.

    This calls _determine_os_workload_status() to get the new state, message
    and sets the status using status_set()

    @param configs: a templating.OSConfigRenderer() object
    @param required_interfaces: {generic: [specific, specific2, ...]}
    @param charm_func: a callable function that returns state, message. The
                       signature is charm_func(configs) -> (state, message)
    @param services: list of strings OR dictionary specifying services/ports
    @param ports: OPTIONAL list of port numbers.
    @returns state, message: the new workload status, user message
    """
    state, message = _determine_os_workload_status(
        configs, required_interfaces, charm_func, services, ports)
    status_set(state, message)


def _determine_os_workload_status(
        configs, required_interfaces, charm_func=None,
        services=None, ports=None):
    """Determine the state of the workload status for the charm.

    This function returns the new workload status for the charm based
    on the state of the interfaces, the paused state and whether the
    services are actually running and any specified ports are open.

    This checks:

     1. if the unit should be paused, that it is actually paused.  If so the
        state is 'maintenance' + message, else 'broken'.
     2. that the interfaces/relations are complete.  If they are not then
        it sets the state to either 'broken' or 'waiting' and an appropriate
        message.
     3. If all the relation data is set, then it checks that the actual
        services really are running.  If not it sets the state to 'broken'.

    If everything is okay then the state returns 'active'.

    @param configs: a templating.OSConfigRenderer() object
    @param required_interfaces: {generic: [specific, specific2, ...]}
    @param charm_func: a callable function that returns state, message. The
                       signature is charm_func(configs) -> (state, message)
    @param services: list of strings OR dictionary specifying services/ports
    @param ports: OPTIONAL list of port numbers.
    @returns state, message: the new workload status, user message
    """
    state, message = _ows_check_if_paused(services, ports)

    if state is None:
        state, message = _ows_check_generic_interfaces(
            configs, required_interfaces)

    if state != 'maintenance' and charm_func:
        # _ows_check_charm_func() may modify the state, message
        state, message = _ows_check_charm_func(
            state, message, lambda: charm_func(configs))

    if state is None:
        state, message = _ows_check_services_running(services, ports)

    if state is None:
        state = 'active'
        message = "Unit is ready"
        juju_log(message, 'INFO')

    return state, message


def _ows_check_if_paused(services=None, ports=None):
    """Check if the unit is supposed to be paused, and if so check that the
    services/ports (if passed) are actually stopped/not being listened to.

    if the unit isn't supposed to be paused, just return None, None

    @param services: OPTIONAL services spec or list of service names.
    @param ports: OPTIONAL list of port numbers.
    @returns state, message or None, None
    """
    if is_unit_paused_set():
        state, message = check_actually_paused(services=services,
                                               ports=ports)
        if state is None:
            # we're paused okay, so set maintenance and return
            state = "maintenance"
            message = "Paused. Use 'resume' action to resume normal service."
        return state, message
    return None, None


def _ows_check_generic_interfaces(configs, required_interfaces):
    """Check the complete contexts to determine the workload status.

     - Checks for missing or incomplete contexts
     - juju log details of missing required data.
     - determines the correct workload status
     - creates an appropriate message for status_set(...)

    if there are no problems then the function returns None, None

    @param configs: a templating.OSConfigRenderer() object
    @params required_interfaces: {generic_interface: [specific_interface], }
    @returns state, message or None, None
    """
    incomplete_rel_data = incomplete_relation_data(configs,
                                                   required_interfaces)
    state = None
    message = None
    missing_relations = set()
    incomplete_relations = set()

    for generic_interface, relations_states in incomplete_rel_data.items():
        related_interface = None
        missing_data = {}
        # Related or not?
        for interface, relation_state in relations_states.items():
            if relation_state.get('related'):
                related_interface = interface
                missing_data = relation_state.get('missing_data')
                break
        # No relation ID for the generic_interface?
        if not related_interface:
            juju_log("{} relation is missing and must be related for "
                     "functionality. ".format(generic_interface), 'WARN')
            state = 'blocked'
            missing_relations.add(generic_interface)
        else:
            # Relation ID eists but no related unit
            if not missing_data:
                # Edge case - relation ID exists but departings
                _hook_name = hook_name()
                if (('departed' in _hook_name or 'broken' in _hook_name) and
                        related_interface in _hook_name):
                    state = 'blocked'
                    missing_relations.add(generic_interface)
                    juju_log("{} relation's interface, {}, "
                             "relationship is departed or broken "
                             "and is required for functionality."
                             "".format(generic_interface, related_interface),
                             "WARN")
                # Normal case relation ID exists but no related unit
                # (joining)
                else:
                    juju_log("{} relations's interface, {}, is related but has"
                             " no units in the relation."
                             "".format(generic_interface, related_interface),
                             "INFO")
            # Related unit exists and data missing on the relation
            else:
                juju_log("{} relation's interface, {}, is related awaiting "
                         "the following data from the relationship: {}. "
                         "".format(generic_interface, related_interface,
                                   ", ".join(missing_data)), "INFO")
            if state != 'blocked':
                state = 'waiting'
            if generic_interface not in missing_relations:
                incomplete_relations.add(generic_interface)

    if missing_relations:
        message = "Missing relations: {}".format(", ".join(missing_relations))
        if incomplete_relations:
            message += "; incomplete relations: {}" \
                       "".format(", ".join(incomplete_relations))
        state = 'blocked'
    elif incomplete_relations:
        message = "Incomplete relations: {}" \
                  "".format(", ".join(incomplete_relations))
        state = 'waiting'

    return state, message


def _ows_check_charm_func(state, message, charm_func_with_configs):
    """Run a custom check function for the charm to see if it wants to
    change the state.  This is only run if not in 'maintenance' and
    tests to see if the new state is more important that the previous
    one determined by the interfaces/relations check.

    @param state: the previously determined state so far.
    @param message: the user orientated message so far.
    @param charm_func: a callable function that returns state, message
    @returns state, message strings.
    """
    if charm_func_with_configs:
        charm_state, charm_message = charm_func_with_configs()
        if charm_state != 'active' and charm_state != 'unknown':
            state = workload_state_compare(state, charm_state)
            if message:
                charm_message = charm_message.replace("Incomplete relations: ",
                                                      "")
                message = "{}, {}".format(message, charm_message)
            else:
                message = charm_message
    return state, message


def _ows_check_services_running(services, ports):
    """Check that the services that should be running are actually running
    and that any ports specified are being listened to.

    @param services: list of strings OR dictionary specifying services/ports
    @param ports: list of ports
    @returns state, message: strings or None, None
    """
    messages = []
    state = None
    if services is not None:
        services = _extract_services_list_helper(services)
        services_running, running = _check_running_services(services)
        if not all(running):
            messages.append(
                "Services not running that should be: {}"
                .format(", ".join(_filter_tuples(services_running, False))))
            state = 'blocked'
        # also verify that the ports that should be open are open
        # NB, that ServiceManager objects only OPTIONALLY have ports
        map_not_open, ports_open = (
            _check_listening_on_services_ports(services))
        if not all(ports_open):
            # find which service has missing ports. They are in service
            # order which makes it a bit easier.
            message_parts = {service: ", ".join([str(v) for v in open_ports])
                             for service, open_ports in map_not_open.items()}
            message = ", ".join(
                ["{}: [{}]".format(s, sp) for s, sp in message_parts.items()])
            messages.append(
                "Services with ports not open that should be: {}"
                .format(message))
            state = 'blocked'

    if ports is not None:
        # and we can also check ports which we don't know the service for
        ports_open, ports_open_bools = _check_listening_on_ports_list(ports)
        if not all(ports_open_bools):
            messages.append(
                "Ports which should be open, but are not: {}"
                .format(", ".join([str(p) for p, v in ports_open
                                   if not v])))
            state = 'blocked'

    if state is not None:
        message = "; ".join(messages)
        return state, message

    return None, None


def _extract_services_list_helper(services):
    """Extract a OrderedDict of {service: [ports]} of the supplied services
    for use by the other functions.

    The services object can either be:
      - None : no services were passed (an empty dict is returned)
      - a list of strings
      - A dictionary (optionally OrderedDict) {service_name: {'service': ..}}
      - An array of [{'service': service_name, ...}, ...]

    @param services: see above
    @returns OrderedDict(service: [ports], ...)
    """
    if services is None:
        return {}
    if isinstance(services, dict):
        services = services.values()
    # either extract the list of services from the dictionary, or if
    # it is a simple string, use that. i.e. works with mixed lists.
    _s = OrderedDict()
    for s in services:
        if isinstance(s, dict) and 'service' in s:
            _s[s['service']] = s.get('ports', [])
        if isinstance(s, str):
            _s[s] = []
    return _s


def _check_running_services(services):
    """Check that the services dict provided is actually running and provide
    a list of (service, boolean) tuples for each service.

    Returns both a zipped list of (service, boolean) and a list of booleans
    in the same order as the services.

    @param services: OrderedDict of strings: [ports], one for each service to
                     check.
    @returns [(service, boolean), ...], : results for checks
             [boolean]                  : just the result of the service checks
    """
    services_running = [service_running(s) for s in services]
    return list(zip(services, services_running)), services_running


def _check_listening_on_services_ports(services, test=False):
    """Check that the unit is actually listening (has the port open) on the
    ports that the service specifies are open. If test is True then the
    function returns the services with ports that are open rather than
    closed.

    Returns an OrderedDict of service: ports and a list of booleans

    @param services: OrderedDict(service: [port, ...], ...)
    @param test: default=False, if False, test for closed, otherwise open.
    @returns OrderedDict(service: [port-not-open, ...]...), [boolean]
    """
    test = not(not(test))  # ensure test is True or False
    all_ports = list(itertools.chain(*services.values()))
    ports_states = [port_has_listener('0.0.0.0', p) for p in all_ports]
    map_ports = OrderedDict()
    matched_ports = [p for p, opened in zip(all_ports, ports_states)
                     if opened == test]  # essentially opened xor test
    for service, ports in services.items():
        set_ports = set(ports).intersection(matched_ports)
        if set_ports:
            map_ports[service] = set_ports
    return map_ports, ports_states


def _check_listening_on_ports_list(ports):
    """Check that the ports list given are being listened to

    Returns a list of ports being listened to and a list of the
    booleans.

    @param ports: LIST or port numbers.
    @returns [(port_num, boolean), ...], [boolean]
    """
    ports_open = [port_has_listener('0.0.0.0', p) for p in ports]
    return zip(ports, ports_open), ports_open


def _filter_tuples(services_states, state):
    """Return a simple list from a list of tuples according to the condition

    @param services_states: LIST of (string, boolean): service and running
           state.
    @param state: Boolean to match the tuple against.
    @returns [LIST of strings] that matched the tuple RHS.
    """
    return [s for s, b in services_states if b == state]


def workload_state_compare(current_workload_state, workload_state):
    """ Return highest priority of two states"""
    hierarchy = {'unknown': -1,
                 'active': 0,
                 'maintenance': 1,
                 'waiting': 2,
                 'blocked': 3,
                 }

    if hierarchy.get(workload_state) is None:
        workload_state = 'unknown'
    if hierarchy.get(current_workload_state) is None:
        current_workload_state = 'unknown'

    # Set workload_state based on hierarchy of statuses
    if hierarchy.get(current_workload_state) > hierarchy.get(workload_state):
        return current_workload_state
    else:
        return workload_state


def incomplete_relation_data(configs, required_interfaces):
    """Check complete contexts against required_interfaces
    Return dictionary of incomplete relation data.

    configs is an OSConfigRenderer object with configs registered

    required_interfaces is a dictionary of required general interfaces
    with dictionary values of possible specific interfaces.
    Example:
    required_interfaces = {'database': ['shared-db', 'pgsql-db']}

    The interface is said to be satisfied if anyone of the interfaces in the
    list has a complete context.

    Return dictionary of incomplete or missing required contexts with relation
    status of interfaces and any missing data points. Example:
        {'message':
             {'amqp': {'missing_data': ['rabbitmq_password'], 'related': True},
              'zeromq-configuration': {'related': False}},
         'identity':
             {'identity-service': {'related': False}},
         'database':
             {'pgsql-db': {'related': False},
              'shared-db': {'related': True}}}
    """
    complete_ctxts = configs.complete_contexts()
    incomplete_relations = [
        svc_type
        for svc_type, interfaces in required_interfaces.items()
        if not set(interfaces).intersection(complete_ctxts)]
    return {
        i: configs.get_incomplete_context_data(required_interfaces[i])
        for i in incomplete_relations}


def do_action_openstack_upgrade(package, upgrade_callback, configs):
    """Perform action-managed OpenStack upgrade.

    Upgrades packages to the configured openstack-origin version and sets
    the corresponding action status as a result.

    If the charm was installed from source we cannot upgrade it.
    For backwards compatibility a config flag (action-managed-upgrade) must
    be set for this code to run, otherwise a full service level upgrade will
    fire on config-changed.

    @param package: package name for determining if upgrade available
    @param upgrade_callback: function callback to charm's upgrade function
    @param configs: templating object derived from OSConfigRenderer class

    @return: True if upgrade successful; False if upgrade failed or skipped
    """
    ret = False

    if git_install_requested():
        action_set({'outcome': 'installed from source, skipped upgrade.'})
    else:
        if openstack_upgrade_available(package):
            if config('action-managed-upgrade'):
                juju_log('Upgrading OpenStack release')

                try:
                    upgrade_callback(configs=configs)
                    action_set({'outcome': 'success, upgrade completed.'})
                    ret = True
                except:
                    action_set({'outcome': 'upgrade failed, see traceback.'})
                    action_set({'traceback': traceback.format_exc()})
                    action_fail('do_openstack_upgrade resulted in an '
                                'unexpected error')
            else:
                action_set({'outcome': 'action-managed-upgrade config is '
                                       'False, skipped upgrade.'})
        else:
            action_set({'outcome': 'no upgrade available.'})

    return ret


def remote_restart(rel_name, remote_service=None):
    trigger = {
        'restart-trigger': str(uuid.uuid4()),
    }
    if remote_service:
        trigger['remote-service'] = remote_service
    for rid in relation_ids(rel_name):
        # This subordinate can be related to two seperate services using
        # different subordinate relations so only issue the restart if
        # the principle is conencted down the relation we think it is
        if related_units(relid=rid):
            relation_set(relation_id=rid,
                         relation_settings=trigger,
                         )


def check_actually_paused(services=None, ports=None):
    """Check that services listed in the services object and and ports
    are actually closed (not listened to), to verify that the unit is
    properly paused.

    @param services: See _extract_services_list_helper
    @returns status, : string for status (None if okay)
             message : string for problem for status_set
    """
    state = None
    message = None
    messages = []
    if services is not None:
        services = _extract_services_list_helper(services)
        services_running, services_states = _check_running_services(services)
        if any(services_states):
            # there shouldn't be any running so this is a problem
            messages.append("these services running: {}"
                            .format(", ".join(
                                _filter_tuples(services_running, True))))
            state = "blocked"
        ports_open, ports_open_bools = (
            _check_listening_on_services_ports(services, True))
        if any(ports_open_bools):
            message_parts = {service: ", ".join([str(v) for v in open_ports])
                             for service, open_ports in ports_open.items()}
            message = ", ".join(
                ["{}: [{}]".format(s, sp) for s, sp in message_parts.items()])
            messages.append(
                "these service:ports are open: {}".format(message))
            state = 'blocked'
    if ports is not None:
        ports_open, bools = _check_listening_on_ports_list(ports)
        if any(bools):
            messages.append(
                "these ports which should be closed, but are open: {}"
                .format(", ".join([str(p) for p, v in ports_open if v])))
            state = 'blocked'
    if messages:
        message = ("Services should be paused but {}"
                   .format(", ".join(messages)))
    return state, message


def set_unit_paused():
    """Set the unit to a paused state in the local kv() store.
    This does NOT actually pause the unit
    """
    with unitdata.HookData()() as t:
        kv = t[0]
        kv.set('unit-paused', True)


def clear_unit_paused():
    """Clear the unit from a paused state in the local kv() store
    This does NOT actually restart any services - it only clears the
    local state.
    """
    with unitdata.HookData()() as t:
        kv = t[0]
        kv.set('unit-paused', False)


def is_unit_paused_set():
    """Return the state of the kv().get('unit-paused').
    This does NOT verify that the unit really is paused.

    To help with units that don't have HookData() (testing)
    if it excepts, return False
    """
    try:
        with unitdata.HookData()() as t:
            kv = t[0]
            # transform something truth-y into a Boolean.
            return not(not(kv.get('unit-paused')))
    except:
        return False


def pause_unit(assess_status_func, services=None, ports=None,
               charm_func=None):
    """Pause a unit by stopping the services and setting 'unit-paused'
    in the local kv() store.

    Also checks that the services have stopped and ports are no longer
    being listened to.

    An optional charm_func() can be called that can either raise an
    Exception or return non None, None to indicate that the unit
    didn't pause cleanly.

    The signature for charm_func is:
    charm_func() -> message: string

    charm_func() is executed after any services are stopped, if supplied.

    The services object can either be:
      - None : no services were passed (an empty dict is returned)
      - a list of strings
      - A dictionary (optionally OrderedDict) {service_name: {'service': ..}}
      - An array of [{'service': service_name, ...}, ...]

    @param assess_status_func: (f() -> message: string | None) or None
    @param services: OPTIONAL see above
    @param ports: OPTIONAL list of port
    @param charm_func: function to run for custom charm pausing.
    @returns None
    @raises Exception(message) on an error for action_fail().
    """
    services = _extract_services_list_helper(services)
    messages = []
    if services:
        for service in services.keys():
            stopped = service_pause(service)
            if not stopped:
                messages.append("{} didn't stop cleanly.".format(service))
    if charm_func:
        try:
            message = charm_func()
            if message:
                messages.append(message)
        except Exception as e:
            message.append(str(e))
    set_unit_paused()
    if assess_status_func:
        message = assess_status_func()
        if message:
            messages.append(message)
    if messages:
        raise Exception("Couldn't pause: {}".format("; ".join(messages)))


def resume_unit(assess_status_func, services=None, ports=None,
                charm_func=None):
    """Resume a unit by starting the services and clearning 'unit-paused'
    in the local kv() store.

    Also checks that the services have started and ports are being listened to.

    An optional charm_func() can be called that can either raise an
    Exception or return non None to indicate that the unit
    didn't resume cleanly.

    The signature for charm_func is:
    charm_func() -> message: string

    charm_func() is executed after any services are started, if supplied.

    The services object can either be:
      - None : no services were passed (an empty dict is returned)
      - a list of strings
      - A dictionary (optionally OrderedDict) {service_name: {'service': ..}}
      - An array of [{'service': service_name, ...}, ...]

    @param assess_status_func: (f() -> message: string | None) or None
    @param services: OPTIONAL see above
    @param ports: OPTIONAL list of port
    @param charm_func: function to run for custom charm resuming.
    @returns None
    @raises Exception(message) on an error for action_fail().
    """
    services = _extract_services_list_helper(services)
    messages = []
    if services:
        for service in services.keys():
            started = service_resume(service)
            if not started:
                messages.append("{} didn't start cleanly.".format(service))
    if charm_func:
        try:
            message = charm_func()
            if message:
                messages.append(message)
        except Exception as e:
            message.append(str(e))
    clear_unit_paused()
    if assess_status_func:
        message = assess_status_func()
        if message:
            messages.append(message)
    if messages:
        raise Exception("Couldn't resume: {}".format("; ".join(messages)))


def make_assess_status_func(*args, **kwargs):
    """Creates an assess_status_func() suitable for handing to pause_unit()
    and resume_unit().

    This uses the _determine_os_workload_status(...) function to determine
    what the workload_status should be for the unit.  If the unit is
    not in maintenance or active states, then the message is returned to
    the caller.  This is so an action that doesn't result in either a
    complete pause or complete resume can signal failure with an action_fail()
    """
    def _assess_status_func():
        state, message = _determine_os_workload_status(*args, **kwargs)
        status_set(state, message)
        if state not in ['maintenance', 'active']:
            return message
        return None

    return _assess_status_func


def pausable_restart_on_change(restart_map, stopstart=False,
                               restart_functions=None):
    """A restart_on_change decorator that checks to see if the unit is
    paused. If it is paused then the decorated function doesn't fire.

    This is provided as a helper, as the @restart_on_change(...) decorator
    is in core.host, yet the openstack specific helpers are in this file
    (contrib.openstack.utils).  Thus, this needs to be an optional feature
    for openstack charms (or charms that wish to use the openstack
    pause/resume type features).

    It is used as follows:

        from contrib.openstack.utils import (
            pausable_restart_on_change as restart_on_change)

        @restart_on_change(restart_map, stopstart=<boolean>)
        def some_hook(...):
            pass

    see core.utils.restart_on_change() for more details.

    @param f: the function to decorate
    @param restart_map: the restart map {conf_file: [services]}
    @param stopstart: DEFAULT false; whether to stop, start or just restart
    @returns decorator to use a restart_on_change with pausability
    """
    def wrap(f):
        @functools.wraps(f)
        def wrapped_f(*args, **kwargs):
            if is_unit_paused_set():
                return f(*args, **kwargs)
            # otherwise, normal restart_on_change functionality
            return restart_on_change_helper(
                (lambda: f(*args, **kwargs)), restart_map, stopstart,
                restart_functions)
        return wrapped_f
    return wrap


def config_flags_parser(config_flags):
    """Parses config flags string into dict.

    This parsing method supports a few different formats for the config
    flag values to be parsed:

      1. A string in the simple format of key=value pairs, with the possibility
         of specifying multiple key value pairs within the same string. For
         example, a string in the format of 'key1=value1, key2=value2' will
         return a dict of:

             {'key1': 'value1',
              'key2': 'value2'}.

      2. A string in the above format, but supporting a comma-delimited list
         of values for the same key. For example, a string in the format of
         'key1=value1, key2=value3,value4,value5' will return a dict of:

             {'key1', 'value1',
              'key2', 'value2,value3,value4'}

      3. A string containing a colon character (:) prior to an equal
         character (=) will be treated as yaml and parsed as such. This can be
         used to specify more complex key value pairs. For example,
         a string in the format of 'key1: subkey1=value1, subkey2=value2' will
         return a dict of:

             {'key1', 'subkey1=value1, subkey2=value2'}

    The provided config_flags string may be a list of comma-separated values
    which themselves may be comma-separated list of values.
    """
    # If we find a colon before an equals sign then treat it as yaml.
    # Note: limit it to finding the colon first since this indicates assignment
    # for inline yaml.
    colon = config_flags.find(':')
    equals = config_flags.find('=')
    if colon > 0:
        if colon < equals or equals < 0:
            return yaml.safe_load(config_flags)

    if config_flags.find('==') >= 0:
        juju_log("config_flags is not in expected format (key=value)",
                 level=ERROR)
        raise OSContextError

    # strip the following from each value.
    post_strippers = ' ,'
    # we strip any leading/trailing '=' or ' ' from the string then
    # split on '='.
    split = config_flags.strip(' =').split('=')
    limit = len(split)
    flags = {}
    for i in range(0, limit - 1):
        current = split[i]
        next = split[i + 1]
        vindex = next.rfind(',')
        if (i == limit - 2) or (vindex < 0):
            value = next
        else:
            value = next[:vindex]

        if i == 0:
            key = current
        else:
            # if this not the first entry, expect an embedded key.
            index = current.rfind(',')
            if index < 0:
                juju_log("Invalid config value(s) at index %s" % (i),
                         level=ERROR)
                raise OSContextError
            key = current[index + 1:]

        # Add to collection.
        flags[key.strip(post_strippers)] = value.rstrip(post_strippers)

    return flags


def os_application_version_set(package):
    '''Set version of application for Juju 2.0 and later'''
    application_version = get_upstream_version(package)
    # NOTE(jamespage) if not able to figure out package version, fallback to
    #                 openstack codename version detection.
    if not application_version:
        application_version_set(os_release(package))
    else:
        application_version_set(application_version)<|MERGE_RESOLUTION|>--- conflicted
+++ resolved
@@ -416,8 +416,8 @@
 
 def reset_os_release():
     '''Unset the cached os_release version'''
-    global os_rel
-    os_rel = None
+    global _os_rel
+    _os_rel = None
 
 
 def os_release(package, base='essex', reset_cache=False):
@@ -431,8 +431,9 @@
     the installation source, the earliest release supported by the charm should
     be returned.
     '''
-<<<<<<< HEAD
     global _os_rel
+    if reset_cache:
+        reset_os_release()
     if _os_rel:
         return _os_rel
     _os_rel = (
@@ -446,18 +447,6 @@
 @deprecate("moved to charmhelpers.fetch.import_key()", "2017-07", log=juju_log)
 def import_key(keyid):
     """Import a key, either ASCII armored, or a GPG key id.
-=======
-    global os_rel
-    if reset_cache:
-        reset_os_release()
-    if os_rel:
-        return os_rel
-    os_rel = (git_os_codename_install_source(config('openstack-origin-git')) or
-              get_os_codename_package(package, fatal=False) or
-              get_os_codename_install_source(config('openstack-origin')) or
-              base)
-    return os_rel
->>>>>>> 8e2fc6dc
 
     @param keyid: the key in ASCII armor format, or a GPG key id.
     @raises SystemExit() via sys.exit() on failure.
