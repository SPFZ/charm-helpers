import json
import os
import time
from base64 import b64decode
from subprocess import check_call
<<<<<<< HEAD

import six
from six.moves import xrange
=======
>>>>>>> 70aea483

from charmhelpers.fetch import (
    apt_install,
    filter_installed_packages,
)
from charmhelpers.core.hookenv import (
    config,
    is_relation_made,
    local_unit,
    log,
    relation_get,
    relation_ids,
    related_units,
    relation_set,
    unit_get,
    unit_private_ip,
    DEBUG,
    INFO,
    WARNING,
    ERROR,
)
from charmhelpers.core.host import (
    mkdir,
    write_file,
)
from charmhelpers.contrib.hahelpers.cluster import (
    determine_apache_port,
    determine_api_port,
    https,
    is_clustered,
)
from charmhelpers.contrib.hahelpers.apache import (
    get_cert,
    get_ca_cert,
    install_ca_cert,
)
from charmhelpers.contrib.openstack.neutron import (
    neutron_plugin_attribute,
)
from charmhelpers.contrib.network.ip import (
    get_address_in_network,
    get_ipv6_addr,
    get_netmask_for_address,
    format_ipv6_addr,
    is_address_in_network,
)
from charmhelpers.contrib.openstack.utils import get_host_ip

CA_CERT_PATH = '/usr/local/share/ca-certificates/keystone_juju_ca_cert.crt'
ADDRESS_TYPES = ['admin', 'internal', 'public']


class OSContextError(Exception):
    pass


def ensure_packages(packages):
    """Install but do not upgrade required plugin packages."""
    required = filter_installed_packages(packages)
    if required:
        apt_install(required, fatal=True)


def context_complete(ctxt):
    _missing = []
    for k, v in six.iteritems(ctxt):
        if v is None or v == '':
            _missing.append(k)

    if _missing:
        log('Missing required data: %s' % ' '.join(_missing), level=INFO)
        return False

    return True


def config_flags_parser(config_flags):
    """Parses config flags string into dict.

    The provided config_flags string may be a list of comma-separated values
    which themselves may be comma-separated list of values.
    """
    if config_flags.find('==') >= 0:
        log("config_flags is not in expected format (key=value)", level=ERROR)
        raise OSContextError

    # strip the following from each value.
    post_strippers = ' ,'
    # we strip any leading/trailing '=' or ' ' from the string then
    # split on '='.
    split = config_flags.strip(' =').split('=')
    limit = len(split)
    flags = {}
    for i in xrange(0, limit - 1):
        current = split[i]
        next = split[i + 1]
        vindex = next.rfind(',')
        if (i == limit - 2) or (vindex < 0):
            value = next
        else:
            value = next[:vindex]

        if i == 0:
            key = current
        else:
            # if this not the first entry, expect an embedded key.
            index = current.rfind(',')
            if index < 0:
                log("Invalid config value(s) at index %s" % (i), level=ERROR)
                raise OSContextError
            key = current[index + 1:]

        # Add to collection.
        flags[key.strip(post_strippers)] = value.rstrip(post_strippers)

    return flags


class OSContextGenerator(object):
    """Base class for all context generators."""
    interfaces = []

    def __call__(self):
        raise NotImplementedError


class SharedDBContext(OSContextGenerator):
    interfaces = ['shared-db']

    def __init__(self,
                 database=None, user=None, relation_prefix=None, ssl_dir=None):
        """Allows inspecting relation for settings prefixed with
        relation_prefix. This is useful for parsing access for multiple
        databases returned via the shared-db interface (eg, nova_password,
        quantum_password)
        """
        self.relation_prefix = relation_prefix
        self.database = database
        self.user = user
        self.ssl_dir = ssl_dir

    def __call__(self):
        self.database = self.database or config('database')
        self.user = self.user or config('database-user')
        if None in [self.database, self.user]:
            log("Could not generate shared_db context. Missing required charm "
                "config options. (database name and user)", level=ERROR)
            raise OSContextError

        ctxt = {}

        # NOTE(jamespage) if mysql charm provides a network upon which
        # access to the database should be made, reconfigure relation
        # with the service units local address and defer execution
        access_network = relation_get('access-network')
        if access_network is not None:
            if self.relation_prefix is not None:
                hostname_key = "{}_hostname".format(self.relation_prefix)
            else:
                hostname_key = "hostname"
            access_hostname = get_address_in_network(access_network,
                                                     unit_get('private-address'))
            set_hostname = relation_get(attribute=hostname_key,
                                        unit=local_unit())
            if set_hostname != access_hostname:
                relation_set(relation_settings={hostname_key: access_hostname})
                return ctxt  # Defer any further hook execution for now....

        password_setting = 'password'
        if self.relation_prefix:
            password_setting = self.relation_prefix + '_password'

        for rid in relation_ids('shared-db'):
            for unit in related_units(rid):
                rdata = relation_get(rid=rid, unit=unit)
                host = rdata.get('db_host')
                host = format_ipv6_addr(host) or host
                ctxt = {
                    'database_host': host,
                    'database': self.database,
                    'database_user': self.user,
                    'database_password': rdata.get(password_setting),
                    'database_type': 'mysql'
                }
                if context_complete(ctxt):
                    db_ssl(rdata, ctxt, self.ssl_dir)
                    return ctxt
        return {}


class PostgresqlDBContext(OSContextGenerator):
    interfaces = ['pgsql-db']

    def __init__(self, database=None):
        self.database = database

    def __call__(self):
        self.database = self.database or config('database')
        if self.database is None:
            log('Could not generate postgresql_db context. Missing required '
                'charm config options. (database name)', level=ERROR)
            raise OSContextError

        ctxt = {}
        for rid in relation_ids(self.interfaces[0]):
            for unit in related_units(rid):
                rel_host = relation_get('host', rid=rid, unit=unit)
                rel_user = relation_get('user', rid=rid, unit=unit)
                rel_passwd = relation_get('password', rid=rid, unit=unit)
                ctxt = {'database_host': rel_host,
                        'database': self.database,
                        'database_user': rel_user,
                        'database_password': rel_passwd,
                        'database_type': 'postgresql'}
                if context_complete(ctxt):
                    return ctxt

        return {}


def db_ssl(rdata, ctxt, ssl_dir):
    if 'ssl_ca' in rdata and ssl_dir:
        ca_path = os.path.join(ssl_dir, 'db-client.ca')
        with open(ca_path, 'w') as fh:
            fh.write(b64decode(rdata['ssl_ca']))

        ctxt['database_ssl_ca'] = ca_path
    elif 'ssl_ca' in rdata:
        log("Charm not setup for ssl support but ssl ca found", level=INFO)
        return ctxt

    if 'ssl_cert' in rdata:
        cert_path = os.path.join(
            ssl_dir, 'db-client.cert')
        if not os.path.exists(cert_path):
            log("Waiting 1m for ssl client cert validity", level=INFO)
            time.sleep(60)

        with open(cert_path, 'w') as fh:
            fh.write(b64decode(rdata['ssl_cert']))

        ctxt['database_ssl_cert'] = cert_path
        key_path = os.path.join(ssl_dir, 'db-client.key')
        with open(key_path, 'w') as fh:
            fh.write(b64decode(rdata['ssl_key']))

        ctxt['database_ssl_key'] = key_path

    return ctxt


class IdentityServiceContext(OSContextGenerator):
    interfaces = ['identity-service']

    def __call__(self):
        log('Generating template context for identity-service', level=DEBUG)
        ctxt = {}
        for rid in relation_ids('identity-service'):
            for unit in related_units(rid):
                rdata = relation_get(rid=rid, unit=unit)
                serv_host = rdata.get('service_host')
                serv_host = format_ipv6_addr(serv_host) or serv_host
                auth_host = rdata.get('auth_host')
                auth_host = format_ipv6_addr(auth_host) or auth_host
                svc_protocol = rdata.get('service_protocol') or 'http'
                auth_protocol = rdata.get('auth_protocol') or 'http'
                ctxt = {'service_port': rdata.get('service_port'),
                        'service_host': serv_host,
                        'auth_host': auth_host,
                        'auth_port': rdata.get('auth_port'),
                        'admin_tenant_name': rdata.get('service_tenant'),
                        'admin_user': rdata.get('service_username'),
                        'admin_password': rdata.get('service_password'),
                        'service_protocol': svc_protocol,
                        'auth_protocol': auth_protocol}
                if context_complete(ctxt):
                    # NOTE(jamespage) this is required for >= icehouse
                    # so a missing value just indicates keystone needs
                    # upgrading
                    ctxt['admin_tenant_id'] = rdata.get('service_tenant_id')
                    return ctxt

        return {}


class AMQPContext(OSContextGenerator):

    def __init__(self, ssl_dir=None, rel_name='amqp', relation_prefix=None):
        self.ssl_dir = ssl_dir
        self.rel_name = rel_name
        self.relation_prefix = relation_prefix
        self.interfaces = [rel_name]

    def __call__(self):
        log('Generating template context for amqp', level=DEBUG)
        conf = config()
        if self.relation_prefix:
            user_setting = '%s-rabbit-user' % (self.relation_prefix)
            vhost_setting = '%s-rabbit-vhost' % (self.relation_prefix)
        else:
            user_setting = 'rabbit-user'
            vhost_setting = 'rabbit-vhost'

        try:
            username = conf[user_setting]
            vhost = conf[vhost_setting]
        except KeyError as e:
            log('Could not generate shared_db context. Missing required charm '
                'config options: %s.' % e, level=ERROR)
            raise OSContextError

        ctxt = {}
        for rid in relation_ids(self.rel_name):
            ha_vip_only = False
            for unit in related_units(rid):
                if relation_get('clustered', rid=rid, unit=unit):
                    ctxt['clustered'] = True
                    vip = relation_get('vip', rid=rid, unit=unit)
                    vip = format_ipv6_addr(vip) or vip
                    ctxt['rabbitmq_host'] = vip
                else:
                    host = relation_get('private-address', rid=rid, unit=unit)
                    host = format_ipv6_addr(host) or host
                    ctxt['rabbitmq_host'] = host

                ctxt.update({
                    'rabbitmq_user': username,
                    'rabbitmq_password': relation_get('password', rid=rid,
                                                      unit=unit),
                    'rabbitmq_virtual_host': vhost,
                })

                ssl_port = relation_get('ssl_port', rid=rid, unit=unit)
                if ssl_port:
                    ctxt['rabbit_ssl_port'] = ssl_port

                ssl_ca = relation_get('ssl_ca', rid=rid, unit=unit)
                if ssl_ca:
                    ctxt['rabbit_ssl_ca'] = ssl_ca

                if relation_get('ha_queues', rid=rid, unit=unit) is not None:
                    ctxt['rabbitmq_ha_queues'] = True

                ha_vip_only = relation_get('ha-vip-only',
                                           rid=rid, unit=unit) is not None

                if context_complete(ctxt):
                    if 'rabbit_ssl_ca' in ctxt:
                        if not self.ssl_dir:
                            log("Charm not setup for ssl support but ssl ca "
                                "found", level=INFO)
                            break

                        ca_path = os.path.join(
                            self.ssl_dir, 'rabbit-client-ca.pem')
                        with open(ca_path, 'w') as fh:
                            fh.write(b64decode(ctxt['rabbit_ssl_ca']))
                            ctxt['rabbit_ssl_ca'] = ca_path

                    # Sufficient information found = break out!
                    break

            # Used for active/active rabbitmq >= grizzly
            if (('clustered' not in ctxt or ha_vip_only) and
                    len(related_units(rid)) > 1):
                rabbitmq_hosts = []
                for unit in related_units(rid):
                    host = relation_get('private-address', rid=rid, unit=unit)
                    host = format_ipv6_addr(host) or host
                    rabbitmq_hosts.append(host)
<<<<<<< HEAD
                ctxt['rabbitmq_hosts'] = ','.join(sorted(rabbitmq_hosts))
=======

                ctxt['rabbitmq_hosts'] = ','.join(rabbitmq_hosts)

>>>>>>> 70aea483
        if not context_complete(ctxt):
            return {}

        return ctxt


class CephContext(OSContextGenerator):
    """Generates context for /etc/ceph/ceph.conf templates."""
    interfaces = ['ceph']

    def __call__(self):
        if not relation_ids('ceph'):
            return {}

        log('Generating template context for ceph', level=DEBUG)
        mon_hosts = []
        auth = None
        key = None
        use_syslog = str(config('use-syslog')).lower()
        for rid in relation_ids('ceph'):
            for unit in related_units(rid):
                auth = relation_get('auth', rid=rid, unit=unit)
                key = relation_get('key', rid=rid, unit=unit)
                ceph_pub_addr = relation_get('ceph-public-address', rid=rid,
                                             unit=unit)
                unit_priv_addr = relation_get('private-address', rid=rid,
                                              unit=unit)
                ceph_addr = ceph_pub_addr or unit_priv_addr
                ceph_addr = format_ipv6_addr(ceph_addr) or ceph_addr
                mon_hosts.append(ceph_addr)

<<<<<<< HEAD
        ctxt = {
            'mon_hosts': ' '.join(sorted(mon_hosts)),
            'auth': auth,
            'key': key,
            'use_syslog': use_syslog
        }
=======
        ctxt = {'mon_hosts': ' '.join(mon_hosts),
                'auth': auth,
                'key': key,
                'use_syslog': use_syslog}
>>>>>>> 70aea483

        if not os.path.isdir('/etc/ceph'):
            os.mkdir('/etc/ceph')

        if not context_complete(ctxt):
            return {}

        ensure_packages(['ceph-common'])
        return ctxt


class HAProxyContext(OSContextGenerator):
    """Provides half a context for the haproxy template, which describes
    all peers to be included in the cluster.  Each charm needs to include
    its own context generator that describes the port mapping.
    """
    interfaces = ['cluster']

    def __call__(self):
        if not relation_ids('cluster'):
            return {}

        if config('prefer-ipv6'):
            addr = get_ipv6_addr(exc_list=[config('vip')])[0]
        else:
            addr = get_host_ip(unit_get('private-address'))

        l_unit = local_unit().replace('/', '-')
        cluster_hosts = {}

        # NOTE(jamespage): build out map of configured network endpoints
        # and associated backends
        for addr_type in ADDRESS_TYPES:
            cfg_opt = 'os-{}-network'.format(addr_type)
            laddr = get_address_in_network(config(cfg_opt))
            if laddr:
                netmask = get_netmask_for_address(laddr)
                cluster_hosts[laddr] = {'network': "{}/{}".format(laddr,
                                                                  netmask),
                                        'backends': {l_unit: laddr}}
                for rid in relation_ids('cluster'):
                    for unit in related_units(rid):
                        _laddr = relation_get('{}-address'.format(addr_type),
                                              rid=rid, unit=unit)
                        if _laddr:
                            _unit = unit.replace('/', '-')
                            cluster_hosts[laddr]['backends'][_unit] = _laddr

        # NOTE(jamespage) no split configurations found, just use
        # private addresses
        if not cluster_hosts:
            netmask = get_netmask_for_address(addr)
            cluster_hosts[addr] = {'network': "{}/{}".format(addr, netmask),
                                   'backends': {l_unit: addr}}
            for rid in relation_ids('cluster'):
                for unit in related_units(rid):
                    _laddr = relation_get('private-address',
                                          rid=rid, unit=unit)
                    if _laddr:
                        _unit = unit.replace('/', '-')
                        cluster_hosts[addr]['backends'][_unit] = _laddr

        ctxt = {'frontends': cluster_hosts}

        if config('haproxy-server-timeout'):
            ctxt['haproxy_server_timeout'] = config('haproxy-server-timeout')

        if config('haproxy-client-timeout'):
            ctxt['haproxy_client_timeout'] = config('haproxy-client-timeout')

        if config('prefer-ipv6'):
            ctxt['local_host'] = 'ip6-localhost'
            ctxt['haproxy_host'] = '::'
            ctxt['stat_port'] = ':::8888'
        else:
            ctxt['local_host'] = '127.0.0.1'
            ctxt['haproxy_host'] = '0.0.0.0'
            ctxt['stat_port'] = ':8888'

        for frontend in cluster_hosts:
            if len(cluster_hosts[frontend]['backends']) > 1:
                # Enable haproxy when we have enough peers.
                log('Ensuring haproxy enabled in /etc/default/haproxy.',
                    level=DEBUG)
                with open('/etc/default/haproxy', 'w') as out:
                    out.write('ENABLED=1\n')

                return ctxt

        log('HAProxy context is incomplete, this unit has no peers.',
            level=INFO)
        return {}


class ImageServiceContext(OSContextGenerator):
    interfaces = ['image-service']

    def __call__(self):
        """Obtains the glance API server from the image-service relation.
        Useful in nova and cinder (currently).
        """
        log('Generating template context for image-service.', level=DEBUG)
        rids = relation_ids('image-service')
        if not rids:
            return {}

        for rid in rids:
            for unit in related_units(rid):
                api_server = relation_get('glance-api-server',
                                          rid=rid, unit=unit)
                if api_server:
                    return {'glance_api_servers': api_server}

        log("ImageService context is incomplete. Missing required relation "
            "data.", level=INFO)
        return {}


class ApacheSSLContext(OSContextGenerator):
    """Generates a context for an apache vhost configuration that configures
    HTTPS reverse proxying for one or many endpoints.  Generated context
    looks something like::

        {
            'namespace': 'cinder',
            'private_address': 'iscsi.mycinderhost.com',
            'endpoints': [(8776, 8766), (8777, 8767)]
        }

    The endpoints list consists of a tuples mapping external ports
    to internal ports.
    """
    interfaces = ['https']

    # charms should inherit this context and set external ports
    # and service namespace accordingly.
    external_ports = []
    service_namespace = None

    def enable_modules(self):
        cmd = ['a2enmod', 'ssl', 'proxy', 'proxy_http']
        check_call(cmd)

    def configure_cert(self, cn=None):
        ssl_dir = os.path.join('/etc/apache2/ssl/', self.service_namespace)
        mkdir(path=ssl_dir)
        cert, key = get_cert(cn)
        if cn:
            cert_filename = 'cert_{}'.format(cn)
            key_filename = 'key_{}'.format(cn)
        else:
            cert_filename = 'cert'
            key_filename = 'key'

        write_file(path=os.path.join(ssl_dir, cert_filename),
                   content=b64decode(cert))
        write_file(path=os.path.join(ssl_dir, key_filename),
                   content=b64decode(key))

    def configure_ca(self):
        ca_cert = get_ca_cert()
        if ca_cert:
            install_ca_cert(b64decode(ca_cert))

    def canonical_names(self):
        """Figure out which canonical names clients will access this service.
        """
        cns = []
        for r_id in relation_ids('identity-service'):
            for unit in related_units(r_id):
                rdata = relation_get(rid=r_id, unit=unit)
                for k in rdata:
                    if k.startswith('ssl_key_'):
                        cns.append(k.lstrip('ssl_key_'))
<<<<<<< HEAD
        return sorted(list(set(cns)))
=======

        return list(set(cns))
>>>>>>> 70aea483

    def get_network_addresses(self):
        """For each network configured, return corresponding address and vip
           (if available).

        Returns a list of tuples of the form:

            [(address_in_net_a, vip_in_net_a),
             (address_in_net_b, vip_in_net_b),
             ...]

            or, if no vip(s) available:

            [(address_in_net_a, address_in_net_a),
             (address_in_net_b, address_in_net_b),
             ...]
        """
        addresses = []
        if config('vip'):
            vips = config('vip').split()
        else:
            vips = []

        for net_type in ['os-internal-network', 'os-admin-network',
                         'os-public-network']:
            addr = get_address_in_network(config(net_type),
                                          unit_get('private-address'))
            if len(vips) > 1 and is_clustered():
                if not config(net_type):
                    log("Multiple networks configured but net_type "
                        "is None (%s)." % net_type, level=WARNING)
                    continue

                for vip in vips:
                    if is_address_in_network(config(net_type), vip):
                        addresses.append((addr, vip))
                        break

            elif is_clustered() and config('vip'):
                addresses.append((addr, config('vip')))
            else:
                addresses.append((addr, addr))

        return sorted(addresses)

    def __call__(self):
        if isinstance(self.external_ports, six.string_types):
            self.external_ports = [self.external_ports]

        if not self.external_ports or not https():
            return {}

        self.configure_ca()
        self.enable_modules()

        ctxt = {'namespace': self.service_namespace,
                'endpoints': [],
                'ext_ports': []}

        for cn in self.canonical_names():
            self.configure_cert(cn)

        addresses = self.get_network_addresses()
        for address, endpoint in sorted(set(addresses)):
            for api_port in self.external_ports:
                ext_port = determine_apache_port(api_port)
                int_port = determine_api_port(api_port)
                portmap = (address, endpoint, int(ext_port), int(int_port))
                ctxt['endpoints'].append(portmap)
                ctxt['ext_ports'].append(int(ext_port))
<<<<<<< HEAD
        ctxt['ext_ports'] = sorted(list(set(ctxt['ext_ports'])))
=======

        ctxt['ext_ports'] = list(set(ctxt['ext_ports']))
>>>>>>> 70aea483
        return ctxt


class NeutronContext(OSContextGenerator):
    interfaces = []

    @property
    def plugin(self):
        return None

    @property
    def network_manager(self):
        return None

    @property
    def packages(self):
        return neutron_plugin_attribute(self.plugin, 'packages',
                                        self.network_manager)

    @property
    def neutron_security_groups(self):
        return None

    def _ensure_packages(self):
        for pkgs in self.packages:
            ensure_packages(pkgs)

    def _save_flag_file(self):
        if self.network_manager == 'quantum':
            _file = '/etc/nova/quantum_plugin.conf'
        else:
            _file = '/etc/nova/neutron_plugin.conf'

        with open(_file, 'wb') as out:
            out.write(self.plugin + '\n')

    def ovs_ctxt(self):
        driver = neutron_plugin_attribute(self.plugin, 'driver',
                                          self.network_manager)
        config = neutron_plugin_attribute(self.plugin, 'config',
                                          self.network_manager)
        ovs_ctxt = {'core_plugin': driver,
                    'neutron_plugin': 'ovs',
                    'neutron_security_groups': self.neutron_security_groups,
                    'local_ip': unit_private_ip(),
                    'config': config}

        return ovs_ctxt

    def nvp_ctxt(self):
        driver = neutron_plugin_attribute(self.plugin, 'driver',
                                          self.network_manager)
        config = neutron_plugin_attribute(self.plugin, 'config',
                                          self.network_manager)
        nvp_ctxt = {'core_plugin': driver,
                    'neutron_plugin': 'nvp',
                    'neutron_security_groups': self.neutron_security_groups,
                    'local_ip': unit_private_ip(),
                    'config': config}

        return nvp_ctxt

    def n1kv_ctxt(self):
        driver = neutron_plugin_attribute(self.plugin, 'driver',
                                          self.network_manager)
        n1kv_config = neutron_plugin_attribute(self.plugin, 'config',
                                               self.network_manager)
        n1kv_user_config_flags = config('n1kv-config-flags')
        restrict_policy_profiles = config('n1kv-restrict-policy-profiles')
        n1kv_ctxt = {'core_plugin': driver,
                     'neutron_plugin': 'n1kv',
                     'neutron_security_groups': self.neutron_security_groups,
                     'local_ip': unit_private_ip(),
                     'config': n1kv_config,
                     'vsm_ip': config('n1kv-vsm-ip'),
                     'vsm_username': config('n1kv-vsm-username'),
                     'vsm_password': config('n1kv-vsm-password'),
                     'restrict_policy_profiles': restrict_policy_profiles}

        if n1kv_user_config_flags:
            flags = config_flags_parser(n1kv_user_config_flags)
            n1kv_ctxt['user_config_flags'] = flags

        return n1kv_ctxt

    def calico_ctxt(self):
        driver = neutron_plugin_attribute(self.plugin, 'driver',
                                          self.network_manager)
        config = neutron_plugin_attribute(self.plugin, 'config',
                                          self.network_manager)
        calico_ctxt = {'core_plugin': driver,
                       'neutron_plugin': 'Calico',
                       'neutron_security_groups': self.neutron_security_groups,
                       'local_ip': unit_private_ip(),
                       'config': config}

        return calico_ctxt

    def neutron_ctxt(self):
        if https():
            proto = 'https'
        else:
            proto = 'http'

        if is_clustered():
            host = config('vip')
        else:
            host = unit_get('private-address')

        ctxt = {'network_manager': self.network_manager,
                'neutron_url': '%s://%s:%s' % (proto, host, '9696')}
        return ctxt

    def __call__(self):
        self._ensure_packages()

        if self.network_manager not in ['quantum', 'neutron']:
            return {}

        if not self.plugin:
            return {}

        ctxt = self.neutron_ctxt()

        if self.plugin == 'ovs':
            ctxt.update(self.ovs_ctxt())
        elif self.plugin in ['nvp', 'nsx']:
            ctxt.update(self.nvp_ctxt())
        elif self.plugin == 'n1kv':
            ctxt.update(self.n1kv_ctxt())
        elif self.plugin == 'Calico':
            ctxt.update(self.calico_ctxt())

        alchemy_flags = config('neutron-alchemy-flags')
        if alchemy_flags:
            flags = config_flags_parser(alchemy_flags)
            ctxt['neutron_alchemy_flags'] = flags

        self._save_flag_file()
        return ctxt


class OSConfigFlagContext(OSContextGenerator):
    """Provides support for user-defined config flags.

    Users can define a comma-seperated list of key=value pairs
    in the charm configuration and apply them at any point in
    any file by using a template flag.

    Sometimes users might want config flags inserted within a
    specific section so this class allows users to specify the
    template flag name, allowing for multiple template flags
    (sections) within the same context.

    NOTE: the value of config-flags may be a comma-separated list of
          key=value pairs and some Openstack config files support
          comma-separated lists as values.
    """

    def __init__(self, charm_flag='config-flags',
                 template_flag='user_config_flags'):
        """
        :param charm_flag: config flags in charm configuration.
        :param template_flag: insert point for user-defined flags in template
                              file.
        """
        super(OSConfigFlagContext, self).__init__()
        self._charm_flag = charm_flag
        self._template_flag = template_flag

    def __call__(self):
        config_flags = config(self._charm_flag)
        if not config_flags:
            return {}

        return {self._template_flag:
                config_flags_parser(config_flags)}


class SubordinateConfigContext(OSContextGenerator):

    """
    Responsible for inspecting relations to subordinates that
    may be exporting required config via a json blob.

    The subordinate interface allows subordinates to export their
    configuration requirements to the principle for multiple config
    files and multiple serivces.  Ie, a subordinate that has interfaces
    to both glance and nova may export to following yaml blob as json::

        glance:
            /etc/glance/glance-api.conf:
                sections:
                    DEFAULT:
                        - [key1, value1]
            /etc/glance/glance-registry.conf:
                    MYSECTION:
                        - [key2, value2]
        nova:
            /etc/nova/nova.conf:
                sections:
                    DEFAULT:
                        - [key3, value3]


    It is then up to the principle charms to subscribe this context to
    the service+config file it is interestd in.  Configuration data will
    be available in the template context, in glance's case, as::

        ctxt = {
            ... other context ...
            'subordinate_config': {
                'DEFAULT': {
                    'key1': 'value1',
                },
                'MYSECTION': {
                    'key2': 'value2',
                },
            }
        }
    """

    def __init__(self, service, config_file, interface):
        """
        :param service     : Service name key to query in any subordinate
                             data found
        :param config_file : Service's config file to query sections
        :param interface   : Subordinate interface to inspect
        """
        self.service = service
        self.config_file = config_file
        self.interface = interface

    def __call__(self):
        ctxt = {'sections': {}}
        for rid in relation_ids(self.interface):
            for unit in related_units(rid):
                sub_config = relation_get('subordinate_configuration',
                                          rid=rid, unit=unit)
                if sub_config and sub_config != '':
                    try:
                        sub_config = json.loads(sub_config)
                    except:
                        log('Could not parse JSON from subordinate_config '
                            'setting from %s' % rid, level=ERROR)
                        continue

                    if self.service not in sub_config:
                        log('Found subordinate_config on %s but it contained'
                            'nothing for %s service' % (rid, self.service),
                            level=INFO)
                        continue

                    sub_config = sub_config[self.service]
                    if self.config_file not in sub_config:
                        log('Found subordinate_config on %s but it contained'
                            'nothing for %s' % (rid, self.config_file),
                            level=INFO)
                        continue

                    sub_config = sub_config[self.config_file]
                    for k, v in six.iteritems(sub_config):
                        if k == 'sections':
<<<<<<< HEAD
                            for section, config_dict in six.iteritems(v):
                                log("adding section '%s'" % (section))
=======
                            for section, config_dict in v.iteritems():
                                log("Adding section '%s'" % (section),
                                    level=DEBUG)
>>>>>>> 70aea483
                                ctxt[k][section] = config_dict
                        else:
                            ctxt[k] = v

        log("%d section(s) found" % (len(ctxt['sections'])), level=DEBUG)
        return ctxt


class LogLevelContext(OSContextGenerator):

    def __call__(self):
        ctxt = {}
        ctxt['debug'] = \
            False if config('debug') is None else config('debug')
        ctxt['verbose'] = \
            False if config('verbose') is None else config('verbose')

        return ctxt


class SyslogContext(OSContextGenerator):

    def __call__(self):
        ctxt = {'use_syslog': config('use-syslog')}
        return ctxt


class BindHostContext(OSContextGenerator):

    def __call__(self):
        if config('prefer-ipv6'):
            return {'bind_host': '::'}
        else:
            return {'bind_host': '0.0.0.0'}


class WorkerConfigContext(OSContextGenerator):

    @property
    def num_cpus(self):
        try:
            from psutil import NUM_CPUS
        except ImportError:
            apt_install('python-psutil', fatal=True)
            from psutil import NUM_CPUS

        return NUM_CPUS

    def __call__(self):
        multiplier = config('worker-multiplier') or 1
        ctxt = {"workers": self.num_cpus * multiplier}
        return ctxt


class ZeroMQContext(OSContextGenerator):
    interfaces = ['zeromq-configuration']

    def __call__(self):
        ctxt = {}
        if is_relation_made('zeromq-configuration', 'host'):
            for rid in relation_ids('zeromq-configuration'):
                    for unit in related_units(rid):
                        ctxt['zmq_nonce'] = relation_get('nonce', unit, rid)
                        ctxt['zmq_host'] = relation_get('host', unit, rid)

        return ctxt


class NotificationDriverContext(OSContextGenerator):

    def __init__(self, zmq_relation='zeromq-configuration',
                 amqp_relation='amqp'):
        """
        :param zmq_relation: Name of Zeromq relation to check
        """
        self.zmq_relation = zmq_relation
        self.amqp_relation = amqp_relation

    def __call__(self):
        ctxt = {'notifications': 'False'}
        if is_relation_made(self.amqp_relation):
            ctxt['notifications'] = "True"

        return ctxt<|MERGE_RESOLUTION|>--- conflicted
+++ resolved
@@ -3,12 +3,9 @@
 import time
 from base64 import b64decode
 from subprocess import check_call
-<<<<<<< HEAD
 
 import six
 from six.moves import xrange
-=======
->>>>>>> 70aea483
 
 from charmhelpers.fetch import (
     apt_install,
@@ -379,13 +376,9 @@
                     host = relation_get('private-address', rid=rid, unit=unit)
                     host = format_ipv6_addr(host) or host
                     rabbitmq_hosts.append(host)
-<<<<<<< HEAD
+
                 ctxt['rabbitmq_hosts'] = ','.join(sorted(rabbitmq_hosts))
-=======
-
-                ctxt['rabbitmq_hosts'] = ','.join(rabbitmq_hosts)
-
->>>>>>> 70aea483
+
         if not context_complete(ctxt):
             return {}
 
@@ -417,19 +410,10 @@
                 ceph_addr = format_ipv6_addr(ceph_addr) or ceph_addr
                 mon_hosts.append(ceph_addr)
 
-<<<<<<< HEAD
-        ctxt = {
-            'mon_hosts': ' '.join(sorted(mon_hosts)),
-            'auth': auth,
-            'key': key,
-            'use_syslog': use_syslog
-        }
-=======
-        ctxt = {'mon_hosts': ' '.join(mon_hosts),
+        ctxt = {'mon_hosts': ' '.join(sorted(mon_hosts)),
                 'auth': auth,
                 'key': key,
                 'use_syslog': use_syslog}
->>>>>>> 70aea483
 
         if not os.path.isdir('/etc/ceph'):
             os.mkdir('/etc/ceph')
@@ -604,12 +588,8 @@
                 for k in rdata:
                     if k.startswith('ssl_key_'):
                         cns.append(k.lstrip('ssl_key_'))
-<<<<<<< HEAD
+
         return sorted(list(set(cns)))
-=======
-
-        return list(set(cns))
->>>>>>> 70aea483
 
     def get_network_addresses(self):
         """For each network configured, return corresponding address and vip
@@ -680,12 +660,8 @@
                 portmap = (address, endpoint, int(ext_port), int(int_port))
                 ctxt['endpoints'].append(portmap)
                 ctxt['ext_ports'].append(int(ext_port))
-<<<<<<< HEAD
+
         ctxt['ext_ports'] = sorted(list(set(ctxt['ext_ports'])))
-=======
-
-        ctxt['ext_ports'] = list(set(ctxt['ext_ports']))
->>>>>>> 70aea483
         return ctxt
 
 
@@ -949,14 +925,9 @@
                     sub_config = sub_config[self.config_file]
                     for k, v in six.iteritems(sub_config):
                         if k == 'sections':
-<<<<<<< HEAD
                             for section, config_dict in six.iteritems(v):
-                                log("adding section '%s'" % (section))
-=======
-                            for section, config_dict in v.iteritems():
-                                log("Adding section '%s'" % (section),
+                                log("adding section '%s'" % (section),
                                     level=DEBUG)
->>>>>>> 70aea483
                                 ctxt[k][section] = config_dict
                         else:
                             ctxt[k] = v
