--- conflicted
+++ resolved
@@ -311,13 +311,9 @@
 
 class IdentityServiceContext(OSContextGenerator):
 
-<<<<<<< HEAD
     def __init__(self,
                  service=None,
                  service_user=None,
-=======
-    def __init__(self, service=None, service_user=None,
->>>>>>> 54730bca
                  rel_name='identity-service'):
         self.service = service
         self.service_user = service_user
