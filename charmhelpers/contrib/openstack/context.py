--- conflicted
+++ resolved
@@ -1482,7 +1482,18 @@
         return {}
 
 
-<<<<<<< HEAD
+class InternalEndpointContext(OSContextGenerator):
+    """Internal endpoint context.
+
+    This context provides the endpoint type used for communication between
+    services e.g. between Nova and Cinder internally. Openstack uses Public
+    endpoints by default so this allows admins to optionally use internal
+    endpoints.
+    """
+    def __call__(self):
+        return {'use_internal_endpoints': config('use-internal-endpoints')}
+
+
 class AppArmorContext(OSContextGenerator):
     """Base class for apparmor contexts."""
 
@@ -1569,16 +1580,4 @@
             status_set('blocked', "Apparmor profile {} failed to be set to {}."
                                   "".format(self.ctxt['aa-profile'],
                                             self.ctxt['aa-profile-mode']))
-            raise e
-=======
-class InternalEndpointContext(OSContextGenerator):
-    """Internal endpoint context.
-
-    This context provides the endpoint type used for communication between
-    services e.g. between Nova and Cinder internally. Openstack uses Public
-    endpoints by default so this allows admins to optionally use internal
-    endpoints.
-    """
-    def __call__(self):
-        return {'use_internal_endpoints': config('use-internal-endpoints')}
->>>>>>> f9ee281f
+            raise e