import json
import os
import time

from base64 import b64decode
from subprocess import check_call

from charmhelpers.fetch import (
    apt_install,
    filter_installed_packages,
)
from charmhelpers.core.hookenv import (
    config,
    is_relation_made,
    local_unit,
    log,
    relation_get,
    relation_ids,
    related_units,
    relation_set,
    unit_get,
    unit_private_ip,
    DEBUG,
    INFO,
    WARNING,
    ERROR,
)
from charmhelpers.core.host import (
    mkdir,
    write_file,
)
from charmhelpers.contrib.hahelpers.cluster import (
    determine_apache_port,
    determine_api_port,
    https,
    is_clustered,
)
from charmhelpers.contrib.hahelpers.apache import (
    get_cert,
    get_ca_cert,
    install_ca_cert,
)
from charmhelpers.contrib.openstack.neutron import (
    neutron_plugin_attribute,
)
from charmhelpers.contrib.network.ip import (
    get_address_in_network,
    get_ipv6_addr,
    get_netmask_for_address,
    format_ipv6_addr,
    is_address_in_network,
)
from charmhelpers.contrib.openstack.utils import get_host_ip

CA_CERT_PATH = '/usr/local/share/ca-certificates/keystone_juju_ca_cert.crt'
ADDRESS_TYPES = ['admin', 'internal', 'public']


class OSContextError(Exception):
    pass


def ensure_packages(packages):
    """Install but do not upgrade required plugin packages."""
    required = filter_installed_packages(packages)
    if required:
        apt_install(required, fatal=True)


def context_complete(ctxt):
    _missing = []
    for k, v in ctxt.iteritems():
        if v is None or v == '':
            _missing.append(k)

    if _missing:
        log('Missing required data: %s' % ' '.join(_missing), level=INFO)
        return False

    return True


def config_flags_parser(config_flags):
    """Parses config flags string into dict.

    The provided config_flags string may be a list of comma-separated values
    which themselves may be comma-separated list of values.
    """
    if config_flags.find('==') >= 0:
        log("config_flags is not in expected format (key=value)", level=ERROR)
        raise OSContextError

    # strip the following from each value.
    post_strippers = ' ,'
    # we strip any leading/trailing '=' or ' ' from the string then
    # split on '='.
    split = config_flags.strip(' =').split('=')
    limit = len(split)
    flags = {}
    for i in xrange(0, limit - 1):
        current = split[i]
        next = split[i + 1]
        vindex = next.rfind(',')
        if (i == limit - 2) or (vindex < 0):
            value = next
        else:
            value = next[:vindex]

        if i == 0:
            key = current
        else:
            # if this not the first entry, expect an embedded key.
            index = current.rfind(',')
            if index < 0:
                log("Invalid config value(s) at index %s" % (i), level=ERROR)
                raise OSContextError
            key = current[index + 1:]

        # Add to collection.
        flags[key.strip(post_strippers)] = value.rstrip(post_strippers)

    return flags


class OSContextGenerator(object):
    """Base class for all context generators."""
    interfaces = []

    def __call__(self):
        raise NotImplementedError


class SharedDBContext(OSContextGenerator):
    interfaces = ['shared-db']

    def __init__(self,
                 database=None, user=None, relation_prefix=None, ssl_dir=None):
        """Allows inspecting relation for settings prefixed with
        relation_prefix. This is useful for parsing access for multiple
        databases returned via the shared-db interface (eg, nova_password,
        quantum_password)
        """
        self.relation_prefix = relation_prefix
        self.database = database
        self.user = user
        self.ssl_dir = ssl_dir

    def __call__(self):
        self.database = self.database or config('database')
        self.user = self.user or config('database-user')
        if None in [self.database, self.user]:
            log("Could not generate shared_db context. Missing required charm "
                "config options. (database name and user)", level=ERROR)
            raise OSContextError

        ctxt = {}

        # NOTE(jamespage) if mysql charm provides a network upon which
        # access to the database should be made, reconfigure relation
        # with the service units local address and defer execution
        access_network = relation_get('access-network')
        if access_network is not None:
            if self.relation_prefix is not None:
                hostname_key = "{}_hostname".format(self.relation_prefix)
            else:
                hostname_key = "hostname"
            access_hostname = get_address_in_network(access_network,
                                                     unit_get('private-address'))
            set_hostname = relation_get(attribute=hostname_key,
                                        unit=local_unit())
            if set_hostname != access_hostname:
                relation_set(relation_settings={hostname_key: access_hostname})
                return ctxt  # Defer any further hook execution for now....

        password_setting = 'password'
        if self.relation_prefix:
            password_setting = self.relation_prefix + '_password'

        for rid in relation_ids('shared-db'):
            for unit in related_units(rid):
                rdata = relation_get(rid=rid, unit=unit)
                host = rdata.get('db_host')
                host = format_ipv6_addr(host) or host
                ctxt = {
                    'database_host': host,
                    'database': self.database,
                    'database_user': self.user,
                    'database_password': rdata.get(password_setting),
                    'database_type': 'mysql'
                }
                if context_complete(ctxt):
                    db_ssl(rdata, ctxt, self.ssl_dir)
                    return ctxt
        return {}


class PostgresqlDBContext(OSContextGenerator):
    interfaces = ['pgsql-db']

    def __init__(self, database=None):
        self.database = database

    def __call__(self):
        self.database = self.database or config('database')
        if self.database is None:
            log('Could not generate postgresql_db context. Missing required '
                'charm config options. (database name)', level=ERROR)
            raise OSContextError

        ctxt = {}
        for rid in relation_ids(self.interfaces[0]):
            for unit in related_units(rid):
                rel_host = relation_get('host', rid=rid, unit=unit)
                rel_user = relation_get('user', rid=rid, unit=unit)
                rel_passwd = relation_get('password', rid=rid, unit=unit)
                ctxt = {'database_host': rel_host,
                        'database': self.database,
                        'database_user': rel_user,
                        'database_password': rel_passwd,
                        'database_type': 'postgresql'}
                if context_complete(ctxt):
                    return ctxt

        return {}


def db_ssl(rdata, ctxt, ssl_dir):
    if 'ssl_ca' in rdata and ssl_dir:
        ca_path = os.path.join(ssl_dir, 'db-client.ca')
        with open(ca_path, 'w') as fh:
            fh.write(b64decode(rdata['ssl_ca']))

        ctxt['database_ssl_ca'] = ca_path
    elif 'ssl_ca' in rdata:
        log("Charm not setup for ssl support but ssl ca found", level=INFO)
        return ctxt

    if 'ssl_cert' in rdata:
        cert_path = os.path.join(
            ssl_dir, 'db-client.cert')
        if not os.path.exists(cert_path):
            log("Waiting 1m for ssl client cert validity", level=INFO)
            time.sleep(60)

        with open(cert_path, 'w') as fh:
            fh.write(b64decode(rdata['ssl_cert']))

        ctxt['database_ssl_cert'] = cert_path
        key_path = os.path.join(ssl_dir, 'db-client.key')
        with open(key_path, 'w') as fh:
            fh.write(b64decode(rdata['ssl_key']))

        ctxt['database_ssl_key'] = key_path

    return ctxt


class IdentityServiceContext(OSContextGenerator):
    interfaces = ['identity-service']

    def __call__(self):
        log('Generating template context for identity-service', level=DEBUG)
        ctxt = {}
        for rid in relation_ids('identity-service'):
            for unit in related_units(rid):
                rdata = relation_get(rid=rid, unit=unit)
                serv_host = rdata.get('service_host')
                serv_host = format_ipv6_addr(serv_host) or serv_host
                auth_host = rdata.get('auth_host')
                auth_host = format_ipv6_addr(auth_host) or auth_host
                svc_protocol = rdata.get('service_protocol') or 'http'
                auth_protocol = rdata.get('auth_protocol') or 'http'
                ctxt = {'service_port': rdata.get('service_port'),
                        'service_host': serv_host,
                        'auth_host': auth_host,
                        'auth_port': rdata.get('auth_port'),
                        'admin_tenant_name': rdata.get('service_tenant'),
                        'admin_user': rdata.get('service_username'),
                        'admin_password': rdata.get('service_password'),
                        'service_protocol': svc_protocol,
                        'auth_protocol': auth_protocol}
                if context_complete(ctxt):
                    # NOTE(jamespage) this is required for >= icehouse
                    # so a missing value just indicates keystone needs
                    # upgrading
                    ctxt['admin_tenant_id'] = rdata.get('service_tenant_id')
                    return ctxt

        return {}


class AMQPContext(OSContextGenerator):

    def __init__(self, ssl_dir=None, rel_name='amqp', relation_prefix=None):
        self.ssl_dir = ssl_dir
        self.rel_name = rel_name
        self.relation_prefix = relation_prefix
        self.interfaces = [rel_name]

    def __call__(self):
        log('Generating template context for amqp', level=DEBUG)
        conf = config()
        if self.relation_prefix:
            user_setting = '%s-rabbit-user' % (self.relation_prefix)
            vhost_setting = '%s-rabbit-vhost' % (self.relation_prefix)
        else:
            user_setting = 'rabbit-user'
            vhost_setting = 'rabbit-vhost'

        try:
            username = conf[user_setting]
            vhost = conf[vhost_setting]
        except KeyError as e:
            log('Could not generate shared_db context. Missing required charm '
                'config options: %s.' % e, level=ERROR)
            raise OSContextError

        ctxt = {}
        for rid in relation_ids(self.rel_name):
            ha_vip_only = False
            for unit in related_units(rid):
                if relation_get('clustered', rid=rid, unit=unit):
                    ctxt['clustered'] = True
                    vip = relation_get('vip', rid=rid, unit=unit)
                    vip = format_ipv6_addr(vip) or vip
                    ctxt['rabbitmq_host'] = vip
                else:
                    host = relation_get('private-address', rid=rid, unit=unit)
                    host = format_ipv6_addr(host) or host
                    ctxt['rabbitmq_host'] = host

                ctxt.update({
                    'rabbitmq_user': username,
                    'rabbitmq_password': relation_get('password', rid=rid,
                                                      unit=unit),
                    'rabbitmq_virtual_host': vhost,
                })

                ssl_port = relation_get('ssl_port', rid=rid, unit=unit)
                if ssl_port:
                    ctxt['rabbit_ssl_port'] = ssl_port

                ssl_ca = relation_get('ssl_ca', rid=rid, unit=unit)
                if ssl_ca:
                    ctxt['rabbit_ssl_ca'] = ssl_ca

                if relation_get('ha_queues', rid=rid, unit=unit) is not None:
                    ctxt['rabbitmq_ha_queues'] = True

                ha_vip_only = relation_get('ha-vip-only',
                                           rid=rid, unit=unit) is not None

                if context_complete(ctxt):
                    if 'rabbit_ssl_ca' in ctxt:
                        if not self.ssl_dir:
                            log("Charm not setup for ssl support but ssl ca "
                                "found", level=INFO)
                            break

                        ca_path = os.path.join(
                            self.ssl_dir, 'rabbit-client-ca.pem')
                        with open(ca_path, 'w') as fh:
                            fh.write(b64decode(ctxt['rabbit_ssl_ca']))
                            ctxt['rabbit_ssl_ca'] = ca_path

                    # Sufficient information found = break out!
                    break

            # Used for active/active rabbitmq >= grizzly
            if (('clustered' not in ctxt or ha_vip_only) and
                    len(related_units(rid)) > 1):
                rabbitmq_hosts = []
                for unit in related_units(rid):
                    host = relation_get('private-address', rid=rid, unit=unit)
                    host = format_ipv6_addr(host) or host
                    rabbitmq_hosts.append(host)

                ctxt['rabbitmq_hosts'] = ','.join(rabbitmq_hosts)

        if not context_complete(ctxt):
            return {}

        return ctxt


class CephContext(OSContextGenerator):
    """Generates context for /etc/ceph/ceph.conf templates."""
    interfaces = ['ceph']

    def __call__(self):
        if not relation_ids('ceph'):
            return {}

        log('Generating template context for ceph', level=DEBUG)
        mon_hosts = []
        auth = None
        key = None
        use_syslog = str(config('use-syslog')).lower()
        for rid in relation_ids('ceph'):
            for unit in related_units(rid):
                auth = relation_get('auth', rid=rid, unit=unit)
                key = relation_get('key', rid=rid, unit=unit)
                ceph_pub_addr = relation_get('ceph-public-address', rid=rid,
                                             unit=unit)
                unit_priv_addr = relation_get('private-address', rid=rid,
                                              unit=unit)
                ceph_addr = ceph_pub_addr or unit_priv_addr
                ceph_addr = format_ipv6_addr(ceph_addr) or ceph_addr
                mon_hosts.append(ceph_addr)

        ctxt = {'mon_hosts': ' '.join(mon_hosts),
                'auth': auth,
                'key': key,
                'use_syslog': use_syslog}

        if not os.path.isdir('/etc/ceph'):
            os.mkdir('/etc/ceph')

        if not context_complete(ctxt):
            return {}

        ensure_packages(['ceph-common'])
        return ctxt


class HAProxyContext(OSContextGenerator):
    """Provides half a context for the haproxy template, which describes
    all peers to be included in the cluster.  Each charm needs to include
    its own context generator that describes the port mapping.
    """
    interfaces = ['cluster']

    def __call__(self):
        if not relation_ids('cluster'):
            return {}

        if config('prefer-ipv6'):
            addr = get_ipv6_addr(exc_list=[config('vip')])[0]
        else:
            addr = get_host_ip(unit_get('private-address'))

        l_unit = local_unit().replace('/', '-')
        cluster_hosts = {}

        # NOTE(jamespage): build out map of configured network endpoints
        # and associated backends
        for addr_type in ADDRESS_TYPES:
            cfg_opt = 'os-{}-network'.format(addr_type)
            laddr = get_address_in_network(config(cfg_opt))
            if laddr:
                netmask = get_netmask_for_address(laddr)
                cluster_hosts[laddr] = {'network': "{}/{}".format(laddr,
                                                                  netmask),
                                        'backends': {l_unit: laddr}}
                for rid in relation_ids('cluster'):
                    for unit in related_units(rid):
                        _laddr = relation_get('{}-address'.format(addr_type),
                                              rid=rid, unit=unit)
                        if _laddr:
                            _unit = unit.replace('/', '-')
                            cluster_hosts[laddr]['backends'][_unit] = _laddr

<<<<<<< HEAD
        # NOTE(jamespage) add backend based on private address - this
        # with either be the only backend or the fallback if no acls
        # match in the frontend
        cluster_hosts[addr] = {}
        cluster_hosts[addr]['network'] = "{}/{}".format(
            addr,
            get_netmask_for_address(addr)
        )
        cluster_hosts[addr]['backends'] = {}
        cluster_hosts[addr]['backends'][l_unit] = addr
        for rid in relation_ids('cluster'):
            for unit in related_units(rid):
                _unit = unit.replace('/', '-')
                _laddr = relation_get('private-address',
                                      rid=rid, unit=unit)
                if _laddr:
                    cluster_hosts[addr]['backends'][_unit] = _laddr

        ctxt = {
            'frontends': cluster_hosts,
            'default_backend': addr
        }
=======
        # NOTE(jamespage) no split configurations found, just use
        # private addresses
        if not cluster_hosts:
            netmask = get_netmask_for_address(addr)
            cluster_hosts[addr] = {'network': "{}/{}".format(addr, netmask),
                                   'backends': {l_unit: addr}}
            for rid in relation_ids('cluster'):
                for unit in related_units(rid):
                    _laddr = relation_get('private-address',
                                          rid=rid, unit=unit)
                    if _laddr:
                        _unit = unit.replace('/', '-')
                        cluster_hosts[addr]['backends'][_unit] = _laddr

        ctxt = {'frontends': cluster_hosts}
>>>>>>> e2a1df1d

        if config('haproxy-server-timeout'):
            ctxt['haproxy_server_timeout'] = config('haproxy-server-timeout')

        if config('haproxy-client-timeout'):
            ctxt['haproxy_client_timeout'] = config('haproxy-client-timeout')

        if config('prefer-ipv6'):
            ctxt['local_host'] = 'ip6-localhost'
            ctxt['haproxy_host'] = '::'
            ctxt['stat_port'] = ':::8888'
        else:
            ctxt['local_host'] = '127.0.0.1'
            ctxt['haproxy_host'] = '0.0.0.0'
            ctxt['stat_port'] = ':8888'

        for frontend in cluster_hosts:
            if len(cluster_hosts[frontend]['backends']) > 1:
                # Enable haproxy when we have enough peers.
                log('Ensuring haproxy enabled in /etc/default/haproxy.',
                    level=DEBUG)
                with open('/etc/default/haproxy', 'w') as out:
                    out.write('ENABLED=1\n')

                return ctxt

        log('HAProxy context is incomplete, this unit has no peers.',
            level=INFO)
        return {}


class ImageServiceContext(OSContextGenerator):
    interfaces = ['image-service']

    def __call__(self):
        """Obtains the glance API server from the image-service relation.
        Useful in nova and cinder (currently).
        """
        log('Generating template context for image-service.', level=DEBUG)
        rids = relation_ids('image-service')
        if not rids:
            return {}

        for rid in rids:
            for unit in related_units(rid):
                api_server = relation_get('glance-api-server',
                                          rid=rid, unit=unit)
                if api_server:
                    return {'glance_api_servers': api_server}

        log("ImageService context is incomplete. Missing required relation "
            "data.", level=INFO)
        return {}


class ApacheSSLContext(OSContextGenerator):
    """Generates a context for an apache vhost configuration that configures
    HTTPS reverse proxying for one or many endpoints.  Generated context
    looks something like::

        {
            'namespace': 'cinder',
            'private_address': 'iscsi.mycinderhost.com',
            'endpoints': [(8776, 8766), (8777, 8767)]
        }

    The endpoints list consists of a tuples mapping external ports
    to internal ports.
    """
    interfaces = ['https']

    # charms should inherit this context and set external ports
    # and service namespace accordingly.
    external_ports = []
    service_namespace = None

    def enable_modules(self):
        cmd = ['a2enmod', 'ssl', 'proxy', 'proxy_http']
        check_call(cmd)

    def configure_cert(self, cn=None):
        ssl_dir = os.path.join('/etc/apache2/ssl/', self.service_namespace)
        mkdir(path=ssl_dir)
        cert, key = get_cert(cn)
        if cn:
            cert_filename = 'cert_{}'.format(cn)
            key_filename = 'key_{}'.format(cn)
        else:
            cert_filename = 'cert'
            key_filename = 'key'

        write_file(path=os.path.join(ssl_dir, cert_filename),
                   content=b64decode(cert))
        write_file(path=os.path.join(ssl_dir, key_filename),
                   content=b64decode(key))

    def configure_ca(self):
        ca_cert = get_ca_cert()
        if ca_cert:
            install_ca_cert(b64decode(ca_cert))

    def canonical_names(self):
        """Figure out which canonical names clients will access this service.
        """
        cns = []
        for r_id in relation_ids('identity-service'):
            for unit in related_units(r_id):
                rdata = relation_get(rid=r_id, unit=unit)
                for k in rdata:
                    if k.startswith('ssl_key_'):
                        cns.append(k.lstrip('ssl_key_'))

        return list(set(cns))

    def get_network_addresses(self):
        """For each network configured, return corresponding address and vip
           (if available).

        Returns a list of tuples of the form:

            [(address_in_net_a, vip_in_net_a),
             (address_in_net_b, vip_in_net_b),
             ...]

            or, if no vip(s) available:

            [(address_in_net_a, address_in_net_a),
             (address_in_net_b, address_in_net_b),
             ...]
        """
        addresses = []
        if config('vip'):
            vips = config('vip').split()
        else:
            vips = []

        for net_type in ['os-internal-network', 'os-admin-network',
                         'os-public-network']:
            addr = get_address_in_network(config(net_type),
                                          unit_get('private-address'))
            if len(vips) > 1 and is_clustered():
                if not config(net_type):
                    log("Multiple networks configured but net_type "
                        "is None (%s)." % net_type, level=WARNING)
                    continue

                for vip in vips:
                    if is_address_in_network(config(net_type), vip):
                        addresses.append((addr, vip))
                        break

            elif is_clustered() and config('vip'):
                addresses.append((addr, config('vip')))
            else:
                addresses.append((addr, addr))

        return addresses

    def __call__(self):
        if isinstance(self.external_ports, basestring):
            self.external_ports = [self.external_ports]

        if not self.external_ports or not https():
            return {}

        self.configure_ca()
        self.enable_modules()

        ctxt = {'namespace': self.service_namespace,
                'endpoints': [],
                'ext_ports': []}

        for cn in self.canonical_names():
            self.configure_cert(cn)

        addresses = self.get_network_addresses()
        for address, endpoint in set(addresses):
            for api_port in self.external_ports:
                ext_port = determine_apache_port(api_port)
                int_port = determine_api_port(api_port)
                portmap = (address, endpoint, int(ext_port), int(int_port))
                ctxt['endpoints'].append(portmap)
                ctxt['ext_ports'].append(int(ext_port))

        ctxt['ext_ports'] = list(set(ctxt['ext_ports']))
        return ctxt


class NeutronContext(OSContextGenerator):
    interfaces = []

    @property
    def plugin(self):
        return None

    @property
    def network_manager(self):
        return None

    @property
    def packages(self):
        return neutron_plugin_attribute(self.plugin, 'packages',
                                        self.network_manager)

    @property
    def neutron_security_groups(self):
        return None

    def _ensure_packages(self):
        for pkgs in self.packages:
            ensure_packages(pkgs)

    def _save_flag_file(self):
        if self.network_manager == 'quantum':
            _file = '/etc/nova/quantum_plugin.conf'
        else:
            _file = '/etc/nova/neutron_plugin.conf'

        with open(_file, 'wb') as out:
            out.write(self.plugin + '\n')

    def ovs_ctxt(self):
        driver = neutron_plugin_attribute(self.plugin, 'driver',
                                          self.network_manager)
        config = neutron_plugin_attribute(self.plugin, 'config',
                                          self.network_manager)
        ovs_ctxt = {'core_plugin': driver,
                    'neutron_plugin': 'ovs',
                    'neutron_security_groups': self.neutron_security_groups,
                    'local_ip': unit_private_ip(),
                    'config': config}

        return ovs_ctxt

    def nvp_ctxt(self):
        driver = neutron_plugin_attribute(self.plugin, 'driver',
                                          self.network_manager)
        config = neutron_plugin_attribute(self.plugin, 'config',
                                          self.network_manager)
        nvp_ctxt = {'core_plugin': driver,
                    'neutron_plugin': 'nvp',
                    'neutron_security_groups': self.neutron_security_groups,
                    'local_ip': unit_private_ip(),
                    'config': config}

        return nvp_ctxt

    def n1kv_ctxt(self):
        driver = neutron_plugin_attribute(self.plugin, 'driver',
                                          self.network_manager)
        n1kv_config = neutron_plugin_attribute(self.plugin, 'config',
                                               self.network_manager)
        n1kv_user_config_flags = config('n1kv-config-flags')
        restrict_policy_profiles = config('n1kv-restrict-policy-profiles')
        n1kv_ctxt = {'core_plugin': driver,
                     'neutron_plugin': 'n1kv',
                     'neutron_security_groups': self.neutron_security_groups,
                     'local_ip': unit_private_ip(),
                     'config': n1kv_config,
                     'vsm_ip': config('n1kv-vsm-ip'),
                     'vsm_username': config('n1kv-vsm-username'),
                     'vsm_password': config('n1kv-vsm-password'),
                     'restrict_policy_profiles': restrict_policy_profiles}

        if n1kv_user_config_flags:
            flags = config_flags_parser(n1kv_user_config_flags)
            n1kv_ctxt['user_config_flags'] = flags

        return n1kv_ctxt

    def calico_ctxt(self):
        driver = neutron_plugin_attribute(self.plugin, 'driver',
                                          self.network_manager)
        config = neutron_plugin_attribute(self.plugin, 'config',
                                          self.network_manager)
        calico_ctxt = {'core_plugin': driver,
                       'neutron_plugin': 'Calico',
                       'neutron_security_groups': self.neutron_security_groups,
                       'local_ip': unit_private_ip(),
                       'config': config}

        return calico_ctxt

    def neutron_ctxt(self):
        if https():
            proto = 'https'
        else:
            proto = 'http'

        if is_clustered():
            host = config('vip')
        else:
            host = unit_get('private-address')

        ctxt = {'network_manager': self.network_manager,
                'neutron_url': '%s://%s:%s' % (proto, host, '9696')}
        return ctxt

    def __call__(self):
        self._ensure_packages()

        if self.network_manager not in ['quantum', 'neutron']:
            return {}

        if not self.plugin:
            return {}

        ctxt = self.neutron_ctxt()

        if self.plugin == 'ovs':
            ctxt.update(self.ovs_ctxt())
        elif self.plugin in ['nvp', 'nsx']:
            ctxt.update(self.nvp_ctxt())
        elif self.plugin == 'n1kv':
            ctxt.update(self.n1kv_ctxt())
        elif self.plugin == 'Calico':
            ctxt.update(self.calico_ctxt())

        alchemy_flags = config('neutron-alchemy-flags')
        if alchemy_flags:
            flags = config_flags_parser(alchemy_flags)
            ctxt['neutron_alchemy_flags'] = flags

        self._save_flag_file()
        return ctxt


class OSConfigFlagContext(OSContextGenerator):
    """Provides support for user-defined config flags.

    Users can define a comma-seperated list of key=value pairs
    in the charm configuration and apply them at any point in
    any file by using a template flag.

    Sometimes users might want config flags inserted within a
    specific section so this class allows users to specify the
    template flag name, allowing for multiple template flags
    (sections) within the same context.

    NOTE: the value of config-flags may be a comma-separated list of
          key=value pairs and some Openstack config files support
          comma-separated lists as values.
    """

    def __init__(self, charm_flag='config-flags',
                 template_flag='user_config_flags'):
        """
        :param charm_flag: config flags in charm configuration.
        :param template_flag: insert point for user-defined flags in template
                              file.
        """
        super(OSConfigFlagContext, self).__init__()
        self._charm_flag = charm_flag
        self._template_flag = template_flag

    def __call__(self):
        config_flags = config(self._charm_flag)
        if not config_flags:
            return {}

        return {self._template_flag:
                config_flags_parser(config_flags)}


class SubordinateConfigContext(OSContextGenerator):

    """
    Responsible for inspecting relations to subordinates that
    may be exporting required config via a json blob.

    The subordinate interface allows subordinates to export their
    configuration requirements to the principle for multiple config
    files and multiple serivces.  Ie, a subordinate that has interfaces
    to both glance and nova may export to following yaml blob as json::

        glance:
            /etc/glance/glance-api.conf:
                sections:
                    DEFAULT:
                        - [key1, value1]
            /etc/glance/glance-registry.conf:
                    MYSECTION:
                        - [key2, value2]
        nova:
            /etc/nova/nova.conf:
                sections:
                    DEFAULT:
                        - [key3, value3]


    It is then up to the principle charms to subscribe this context to
    the service+config file it is interestd in.  Configuration data will
    be available in the template context, in glance's case, as::

        ctxt = {
            ... other context ...
            'subordinate_config': {
                'DEFAULT': {
                    'key1': 'value1',
                },
                'MYSECTION': {
                    'key2': 'value2',
                },
            }
        }
    """

    def __init__(self, service, config_file, interface):
        """
        :param service     : Service name key to query in any subordinate
                             data found
        :param config_file : Service's config file to query sections
        :param interface   : Subordinate interface to inspect
        """
        self.service = service
        self.config_file = config_file
        self.interface = interface

    def __call__(self):
        ctxt = {'sections': {}}
        for rid in relation_ids(self.interface):
            for unit in related_units(rid):
                sub_config = relation_get('subordinate_configuration',
                                          rid=rid, unit=unit)
                if sub_config and sub_config != '':
                    try:
                        sub_config = json.loads(sub_config)
                    except:
                        log('Could not parse JSON from subordinate_config '
                            'setting from %s' % rid, level=ERROR)
                        continue

                    if self.service not in sub_config:
                        log('Found subordinate_config on %s but it contained'
                            'nothing for %s service' % (rid, self.service),
                            level=INFO)
                        continue

                    sub_config = sub_config[self.service]
                    if self.config_file not in sub_config:
                        log('Found subordinate_config on %s but it contained'
                            'nothing for %s' % (rid, self.config_file),
                            level=INFO)
                        continue

                    sub_config = sub_config[self.config_file]
                    for k, v in sub_config.iteritems():
                        if k == 'sections':
                            for section, config_dict in v.iteritems():
                                log("Adding section '%s'" % (section),
                                    level=DEBUG)
                                ctxt[k][section] = config_dict
                        else:
                            ctxt[k] = v

        log("%d section(s) found" % (len(ctxt['sections'])), level=DEBUG)
        return ctxt


class LogLevelContext(OSContextGenerator):

    def __call__(self):
        ctxt = {}
        ctxt['debug'] = \
            False if config('debug') is None else config('debug')
        ctxt['verbose'] = \
            False if config('verbose') is None else config('verbose')

        return ctxt


class SyslogContext(OSContextGenerator):

    def __call__(self):
        ctxt = {'use_syslog': config('use-syslog')}
        return ctxt


class BindHostContext(OSContextGenerator):

    def __call__(self):
        if config('prefer-ipv6'):
            return {'bind_host': '::'}
        else:
            return {'bind_host': '0.0.0.0'}


class WorkerConfigContext(OSContextGenerator):

    @property
    def num_cpus(self):
        try:
            from psutil import NUM_CPUS
        except ImportError:
            apt_install('python-psutil', fatal=True)
            from psutil import NUM_CPUS

        return NUM_CPUS

    def __call__(self):
        multiplier = config('worker-multiplier') or 1
        ctxt = {"workers": self.num_cpus * multiplier}
        return ctxt


class ZeroMQContext(OSContextGenerator):
    interfaces = ['zeromq-configuration']

    def __call__(self):
        ctxt = {}
        if is_relation_made('zeromq-configuration', 'host'):
            for rid in relation_ids('zeromq-configuration'):
                    for unit in related_units(rid):
                        ctxt['zmq_nonce'] = relation_get('nonce', unit, rid)
                        ctxt['zmq_host'] = relation_get('host', unit, rid)

        return ctxt


class NotificationDriverContext(OSContextGenerator):

    def __init__(self, zmq_relation='zeromq-configuration',
                 amqp_relation='amqp'):
        """
        :param zmq_relation: Name of Zeromq relation to check
        """
        self.zmq_relation = zmq_relation
        self.amqp_relation = amqp_relation

    def __call__(self):
        ctxt = {'notifications': 'False'}
        if is_relation_made(self.amqp_relation):
            ctxt['notifications'] = "True"

        return ctxt<|MERGE_RESOLUTION|>--- conflicted
+++ resolved
@@ -460,46 +460,25 @@
                             _unit = unit.replace('/', '-')
                             cluster_hosts[laddr]['backends'][_unit] = _laddr
 
-<<<<<<< HEAD
         # NOTE(jamespage) add backend based on private address - this
         # with either be the only backend or the fallback if no acls
         # match in the frontend
         cluster_hosts[addr] = {}
-        cluster_hosts[addr]['network'] = "{}/{}".format(
-            addr,
-            get_netmask_for_address(addr)
-        )
-        cluster_hosts[addr]['backends'] = {}
-        cluster_hosts[addr]['backends'][l_unit] = addr
+        netmask = get_netmask_for_address(addr)
+        cluster_hosts[addr] = {'network': "{}/{}".format(addr, netmask),
+                               'backends': {l_unit: addr}}
         for rid in relation_ids('cluster'):
             for unit in related_units(rid):
-                _unit = unit.replace('/', '-')
                 _laddr = relation_get('private-address',
                                       rid=rid, unit=unit)
                 if _laddr:
+                    _unit = unit.replace('/', '-')
                     cluster_hosts[addr]['backends'][_unit] = _laddr
 
         ctxt = {
             'frontends': cluster_hosts,
             'default_backend': addr
         }
-=======
-        # NOTE(jamespage) no split configurations found, just use
-        # private addresses
-        if not cluster_hosts:
-            netmask = get_netmask_for_address(addr)
-            cluster_hosts[addr] = {'network': "{}/{}".format(addr, netmask),
-                                   'backends': {l_unit: addr}}
-            for rid in relation_ids('cluster'):
-                for unit in related_units(rid):
-                    _laddr = relation_get('private-address',
-                                          rid=rid, unit=unit)
-                    if _laddr:
-                        _unit = unit.replace('/', '-')
-                        cluster_hosts[addr]['backends'][_unit] = _laddr
-
-        ctxt = {'frontends': cluster_hosts}
->>>>>>> e2a1df1d
 
         if config('haproxy-server-timeout'):
             ctxt['haproxy_server_timeout'] = config('haproxy-server-timeout')
