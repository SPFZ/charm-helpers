# Copyright 2014-2015 Canonical Limited.
#
# Licensed under the Apache License, Version 2.0 (the "License");
# you may not use this file except in compliance with the License.
# You may obtain a copy of the License at
#
#  http://www.apache.org/licenses/LICENSE-2.0
#
# Unless required by applicable law or agreed to in writing, software
# distributed under the License is distributed on an "AS IS" BASIS,
# WITHOUT WARRANTIES OR CONDITIONS OF ANY KIND, either express or implied.
# See the License for the specific language governing permissions and
# limitations under the License.

"""Compatibility with the nrpe-external-master charm"""
# Copyright 2012 Canonical Ltd.
#
# Authors:
#  Matthew Wedgwood <matthew.wedgwood@canonical.com>

import subprocess
import pwd
import grp
import os
import glob
import shutil
import re
import shlex
import yaml

from charmhelpers.core.hookenv import (
    config,
    local_unit,
    log,
    relation_ids,
    relation_set,
    relations_of_type,
)

from charmhelpers.core.host import service
from charmhelpers.core import host

# This module adds compatibility with the nrpe-external-master and plain nrpe
# subordinate charms. To use it in your charm:
#
# 1. Update metadata.yaml
#
#   provides:
#     (...)
#     nrpe-external-master:
#       interface: nrpe-external-master
#       scope: container
#
#   and/or
#
#   provides:
#     (...)
#     local-monitors:
#       interface: local-monitors
#       scope: container

#
# 2. Add the following to config.yaml
#
#    nagios_context:
#      default: "juju"
#      type: string
#      description: |
#        Used by the nrpe subordinate charms.
#        A string that will be prepended to instance name to set the host name
#        in nagios. So for instance the hostname would be something like:
#            juju-myservice-0
#        If you're running multiple environments with the same services in them
#        this allows you to differentiate between them.
#    nagios_servicegroups:
#      default: ""
#      type: string
#      description: |
#        A comma-separated list of nagios servicegroups.
#        If left empty, the nagios_context will be used as the servicegroup
#
# 3. Add custom checks (Nagios plugins) to files/nrpe-external-master
#
# 4. Update your hooks.py with something like this:
#
#    from charmsupport.nrpe import NRPE
#    (...)
#    def update_nrpe_config():
#        nrpe_compat = NRPE()
#        nrpe_compat.add_check(
#            shortname = "myservice",
#            description = "Check MyService",
#            check_cmd = "check_http -w 2 -c 10 http://localhost"
#            )
#        nrpe_compat.add_check(
#            "myservice_other",
#            "Check for widget failures",
#            check_cmd = "/srv/myapp/scripts/widget_check"
#            )
#        nrpe_compat.write()
#
#    def config_changed():
#        (...)
#        update_nrpe_config()
#
#    def nrpe_external_master_relation_changed():
#        update_nrpe_config()
#
#    def local_monitors_relation_changed():
#        update_nrpe_config()
#
# 4.a If your charm is a subordinate charm set primary=False
#
#    from charmsupport.nrpe import NRPE
#    (...)
#    def update_nrpe_config():
#        nrpe_compat = NRPE(primary=False)
#
# 5. ln -s hooks.py nrpe-external-master-relation-changed
#    ln -s hooks.py local-monitors-relation-changed


class CheckException(Exception):
    pass


class Check(object):
    shortname_re = '[A-Za-z0-9-_]+$'
    service_template = ("""
#---------------------------------------------------
# This file is Juju managed
#---------------------------------------------------
define service {{
    use                             active-service
    host_name                       {nagios_hostname}
    service_description             {nagios_hostname}[{shortname}] """
                        """{description}
    check_command                   check_nrpe!{command}
    servicegroups                   {nagios_servicegroup}
}}
""")

    def __init__(self, shortname, description, check_cmd):
        super(Check, self).__init__()
        # XXX: could be better to calculate this from the service name
        if not re.match(self.shortname_re, shortname):
            raise CheckException("shortname must match {}".format(
                Check.shortname_re))
        self.shortname = shortname
        self.command = "check_{}".format(shortname)
        # Note: a set of invalid characters is defined by the
        # Nagios server config
        # The default is: illegal_object_name_chars=`~!$%^&*"|'<>?,()=
        self.description = description
        self.check_cmd = self._locate_cmd(check_cmd)

    def _get_check_filename(self):
        return os.path.join(NRPE.nrpe_confdir, '{}.cfg'.format(self.command))

    def _get_service_filename(self, hostname):
        return os.path.join(NRPE.nagios_exportdir,
                            'service__{}_{}.cfg'.format(hostname, self.command))

    def _locate_cmd(self, check_cmd):
        search_path = (
            '/usr/lib/nagios/plugins',
            '/usr/local/lib/nagios/plugins',
        )
        parts = shlex.split(check_cmd)
        for path in search_path:
            if os.path.exists(os.path.join(path, parts[0])):
                command = os.path.join(path, parts[0])
                if len(parts) > 1:
                    command += " " + " ".join(parts[1:])
                return command
        log('Check command not found: {}'.format(parts[0]))
        return ''

    def _remove_service_files(self):
        if not os.path.exists(NRPE.nagios_exportdir):
            return
        for f in os.listdir(NRPE.nagios_exportdir):
            if f.endswith('_{}.cfg'.format(self.command)):
                os.remove(os.path.join(NRPE.nagios_exportdir, f))

    def remove(self, hostname):
        nrpe_check_file = self._get_check_filename()
        if os.path.exists(nrpe_check_file):
            os.remove(nrpe_check_file)
        self._remove_service_files()

    def write(self, nagios_context, hostname, nagios_servicegroups):
        nrpe_check_file = self._get_check_filename()
        with open(nrpe_check_file, 'w') as nrpe_check_config:
            nrpe_check_config.write("# check {}\n".format(self.shortname))
            nrpe_check_config.write("command[{}]={}\n".format(
                self.command, self.check_cmd))

        if not os.path.exists(NRPE.nagios_exportdir):
            log('Not writing service config as {} is not accessible'.format(
                NRPE.nagios_exportdir))
        else:
            self.write_service_config(nagios_context, hostname,
                                      nagios_servicegroups)

    def write_service_config(self, nagios_context, hostname,
                             nagios_servicegroups):
        self._remove_service_files()

        templ_vars = {
            'nagios_hostname': hostname,
            'nagios_servicegroup': nagios_servicegroups,
            'description': self.description,
            'shortname': self.shortname,
            'command': self.command,
        }
        nrpe_service_text = Check.service_template.format(**templ_vars)
        nrpe_service_file = self._get_service_filename(hostname)
        with open(nrpe_service_file, 'w') as nrpe_service_config:
            nrpe_service_config.write(str(nrpe_service_text))

    def run(self):
        subprocess.call(self.check_cmd)


class NRPE(object):
    nagios_logdir = '/var/log/nagios'
    nagios_exportdir = '/var/lib/nagios/export'
    nrpe_confdir = '/etc/nagios/nrpe.d'
    homedir = '/var/lib/nagios'  # home dir provided by nagios-nrpe-server

    def __init__(self, hostname=None, primary=True):
        super(NRPE, self).__init__()
        self.config = config()
        self.primary = primary
        self.nagios_context = self.config['nagios_context']
        if 'nagios_servicegroups' in self.config and self.config['nagios_servicegroups']:
            self.nagios_servicegroups = self.config['nagios_servicegroups']
        else:
            self.nagios_servicegroups = self.nagios_context
        self.unit_name = local_unit().replace('/', '-')
        if hostname:
            self.hostname = hostname
        else:
            nagios_hostname = get_nagios_hostname()
            if nagios_hostname:
                self.hostname = nagios_hostname
            else:
                self.hostname = "{}-{}".format(self.nagios_context, self.unit_name)
        self.checks = []
        # Iff in an nrpe-external-master relation hook, set primary status
        relation = relation_ids('nrpe-external-master')
        if relation:
            log("Setting charm primary status {}".format(primary))
            for rid in relation_ids('nrpe-external-master'):
                relation_set(relation_id=rid, relation_settings={'primary': self.primary})

    def add_check(self, *args, **kwargs):
        self.checks.append(Check(*args, **kwargs))

    def remove_check(self, *args, **kwargs):
        if kwargs.get('shortname') is None:
            raise ValueError('shortname of check must be specified')

        # Use sensible defaults if they're not specified - these are not
        # actually used during removal, but they're required for constructing
        # the Check object; check_disk is chosen because it's part of the
        # nagios-plugins-basic package.
        if kwargs.get('check_cmd') is None:
            kwargs['check_cmd'] = 'check_disk'
        if kwargs.get('description') is None:
            kwargs['description'] = ''

        check = Check(*args, **kwargs)
        check.remove(self.hostname)

    def write(self):
        try:
            nagios_uid = pwd.getpwnam('nagios').pw_uid
            nagios_gid = grp.getgrnam('nagios').gr_gid
        except:
            log("Nagios user not set up, nrpe checks not updated")
            return

        if not os.path.exists(NRPE.nagios_logdir):
            os.mkdir(NRPE.nagios_logdir)
            os.chown(NRPE.nagios_logdir, nagios_uid, nagios_gid)

        nrpe_monitors = {}
        monitors = {"monitors": {"remote": {"nrpe": nrpe_monitors}}}
        for nrpecheck in self.checks:
            nrpecheck.write(self.nagios_context, self.hostname,
                            self.nagios_servicegroups)
            nrpe_monitors[nrpecheck.shortname] = {
                "command": nrpecheck.command,
            }

        service('restart', 'nagios-nrpe-server')

        monitor_ids = relation_ids("local-monitors") + \
            relation_ids("nrpe-external-master")
        for rid in monitor_ids:
            relation_set(relation_id=rid, monitors=yaml.dump(monitors))


def get_nagios_hostcontext(relation_name='nrpe-external-master'):
    """
    Query relation with nrpe subordinate, return the nagios_host_context

    :param str relation_name: Name of relation nrpe sub joined to
    """
    for rel in relations_of_type(relation_name):
        if 'nagios_host_context' in rel:
            return rel['nagios_host_context']


def get_nagios_hostname(relation_name='nrpe-external-master'):
    """
    Query relation with nrpe subordinate, return the nagios_hostname

    :param str relation_name: Name of relation nrpe sub joined to
    """
    for rel in relations_of_type(relation_name):
        if 'nagios_hostname' in rel:
            return rel['nagios_hostname']


def get_nagios_unit_name(relation_name='nrpe-external-master'):
    """
    Return the nagios unit name prepended with host_context if needed

    :param str relation_name: Name of relation nrpe sub joined to
    """
    host_context = get_nagios_hostcontext(relation_name)
    if host_context:
        unit = "%s:%s" % (host_context, local_unit())
    else:
        unit = local_unit()
    return unit


def add_init_service_checks(nrpe, services, unit_name, immediate_check=True):
    """
    Add checks for each service in list

    :param NRPE nrpe: NRPE object to add check to
    :param list services: List of services to check
    :param str unit_name: Unit name to use in check description
    :param bool immediate_check: For sysv init, run the service check immediately
    """
    for svc in services:
        # Don't add a check for these services from neutron-gateway
        if svc in ['ext-port', 'os-charm-phy-nic-mtu']:
            next

        upstart_init = '/etc/init/%s.conf' % svc
        sysv_init = '/etc/init.d/%s' % svc

        if host.init_is_systemd():
            nrpe.add_check(
                shortname=svc,
                description='process check {%s}' % unit_name,
                check_cmd='check_systemd.py %s' % svc
            )
        elif os.path.exists(upstart_init):
            nrpe.add_check(
                shortname=svc,
                description='process check {%s}' % unit_name,
                check_cmd='check_upstart_job %s' % svc
            )
        elif os.path.exists(sysv_init):
            cronpath = '/etc/cron.d/nagios-service-check-%s' % svc
<<<<<<< HEAD
            checkpath = '%s/service-check-%s.txt' % (nrpe.homedir, svc)
            croncmd = (
                '/usr/local/lib/nagios/plugins/check_exit_status.pl '
                '-s /etc/init.d/%s status' % svc
            )
            cron_file = '*/5 * * * * root %s > %s\n' % (croncmd, checkpath)
=======
            cron_file = ('*/5 * * * * root '
                         '/usr/local/lib/nagios/plugins/check_exit_status.pl '
                         '-e -s /etc/init.d/%s status > '
                         '/var/lib/nagios/service-check-%s.txt\n' % (svc,
                                                                     svc)
                         )
>>>>>>> efe37003
            f = open(cronpath, 'w')
            f.write(cron_file)
            f.close()
            nrpe.add_check(
                shortname=svc,
                description='service check {%s}' % unit_name,
                check_cmd='check_status_file.py -f %s' % checkpath,
            )
            # if /var/lib/nagios doesn't exist open(checkpath, 'w') will fail
            # (LP: #1670223).
            if immediate_check and os.path.isdir(nrpe.homedir):
                f = open(checkpath, 'w')
                subprocess.call(
                    croncmd.split(),
                    stdout=f,
                    stderr=subprocess.STDOUT
                )
                f.close()
                os.chmod(checkpath, 0o644)


def copy_nrpe_checks():
    """
    Copy the nrpe checks into place

    """
    NAGIOS_PLUGINS = '/usr/local/lib/nagios/plugins'
    nrpe_files_dir = os.path.join(os.getenv('CHARM_DIR'), 'hooks',
                                  'charmhelpers', 'contrib', 'openstack',
                                  'files')

    if not os.path.exists(NAGIOS_PLUGINS):
        os.makedirs(NAGIOS_PLUGINS)
    for fname in glob.glob(os.path.join(nrpe_files_dir, "check_*")):
        if os.path.isfile(fname):
            shutil.copy2(fname,
                         os.path.join(NAGIOS_PLUGINS, os.path.basename(fname)))


def add_haproxy_checks(nrpe, unit_name):
    """
    Add checks for each service in list

    :param NRPE nrpe: NRPE object to add check to
    :param str unit_name: Unit name to use in check description
    """
    nrpe.add_check(
        shortname='haproxy_servers',
        description='Check HAProxy {%s}' % unit_name,
        check_cmd='check_haproxy.sh')
    nrpe.add_check(
        shortname='haproxy_queue',
        description='Check HAProxy queue depth {%s}' % unit_name,
        check_cmd='check_haproxy_queue_depth.sh')<|MERGE_RESOLUTION|>--- conflicted
+++ resolved
@@ -370,21 +370,12 @@
             )
         elif os.path.exists(sysv_init):
             cronpath = '/etc/cron.d/nagios-service-check-%s' % svc
-<<<<<<< HEAD
             checkpath = '%s/service-check-%s.txt' % (nrpe.homedir, svc)
             croncmd = (
                 '/usr/local/lib/nagios/plugins/check_exit_status.pl '
-                '-s /etc/init.d/%s status' % svc
+                '-e -s /etc/init.d/%s status' % svc
             )
             cron_file = '*/5 * * * * root %s > %s\n' % (croncmd, checkpath)
-=======
-            cron_file = ('*/5 * * * * root '
-                         '/usr/local/lib/nagios/plugins/check_exit_status.pl '
-                         '-e -s /etc/init.d/%s status > '
-                         '/var/lib/nagios/service-check-%s.txt\n' % (svc,
-                                                                     svc)
-                         )
->>>>>>> efe37003
             f = open(cronpath, 'w')
             f.write(cron_file)
             f.close()
