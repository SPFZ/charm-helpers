import importlib
from yaml import safe_load
<<<<<<< HEAD
from charmhelpers.core.hookenv import config
from charmhelpers.core.host import (
    apt_install, apt_update, filter_installed_packages
)
import subprocess

CLOUD_ARCHIVE = """# Ubuntu Cloud Archive
deb http://ubuntu-cloud.archive.canonical.com/ubuntu {} main
"""
=======
from subprocess import check_call
from urlparse import (
    urlparse,
    urlunparse,
)

from charmhelpers.core.hookenv import (
    config,
    log,
)
>>>>>>> 21027cff


def add_source(source, key=None):
    if ((source.startswith('ppa:') or
         source.startswith('http:'))):
        subprocess.check_call(['add-apt-repository', source])
    elif source.startswith('cloud:'):
        apt_install(filter_installed_packages(['ubuntu-cloud-keyring']),
                    fatal=True)
        pocket = source.split(':')[-1]
        with open('/etc/apt/sources.list.d/cloud-archive.list', 'w') as apt:
            apt.write(CLOUD_ARCHIVE.format(pocket))
    if key:
        subprocess.check_call(['apt-key', 'import', key])


class SourceConfigError(Exception):
    pass


def configure_sources(update=False,
                      sources_var='install_sources',
                      keys_var='install_keys'):
    """
    Configure multiple sources from charm configuration

    Example config:
        install_sources:
          - "ppa:foo"
          - "http://example.com/repo precise main"
        install_keys:
          - null
          - "a1b2c3d4"

    Note that 'null' (a.k.a. None) should not be quoted.
    """
<<<<<<< HEAD
    sources = safe_load(config(sources_var))
    keys = safe_load(config(keys_var))
=======
    charm_config = config()
    sources = safe_load(charm_config[sources_var])
    keys = safe_load(charm_config[keys_var])
>>>>>>> 21027cff
    if isinstance(sources, basestring) and isinstance(keys, basestring):
        add_source(sources, keys)
    else:
        if not len(sources) == len(keys):
            msg = 'Install sources and keys lists are different lengths'
            raise SourceConfigError(msg)
        for src_num in range(len(sources)):
            add_source(sources[src_num], keys[src_num])
    if update:
<<<<<<< HEAD
        apt_update(fatal=True)
=======
        check_call(('apt-get', 'update'))

# The order of this list is very important. Handlers should be listed in from
# least- to most-specific URL matching.
FETCH_HANDLERS = (
    'charmhelpers.fetch.archiveurl.ArchiveUrlFetchHandler',
)


class UnhandledSource(Exception):
    pass


def install_remote(source):
    """
    Install a file tree from a remote source

    The specified source should be a url of the form:
        scheme://[host]/path[#[option=value][&...]]

    Schemes supported are based on this modules submodules
    Options supported are submodule-specific"""
    # We ONLY check for True here because can_handle may return a string
    # explaining why it can't handle a given source.
    handlers = [h for h in plugins() if h.can_handle(source) is True]
    for handler in handlers:
        try:
            installed_to = handler.install(source)
        except UnhandledSource:
            pass
    if not installed_to:
        raise UnhandledSource("No handler found for source {}".format(source))
    return installed_to


def install_from_config(config_var_name):
    charm_config = config()
    source = charm_config[config_var_name]
    return install_remote(source)


class BaseFetchHandler(object):
    """Base class for FetchHandler implementations in fetch plugins"""
    def can_handle(self, source):
        """Returns True if the source can be handled. Otherwise returns
        a string explaining why it cannot"""
        return "Wrong source type"

    def install(self, source):
        """Try to download and unpack the source. Return the path to the
        unpacked files or raise UnhandledSource."""
        raise UnhandledSource("Wrong source type {}".format(source))

    def parse_url(self, url):
        return urlparse(url)

    def base_url(self, url):
        """Return url without querystring or fragment"""
        parts = list(self.parse_url(url))
        parts[4:] = ['' for i in parts[4:]]
        return urlunparse(parts)


def plugins(fetch_handlers=None):
    if not fetch_handlers:
        fetch_handlers = FETCH_HANDLERS
    plugin_list = []
    for handler_name in fetch_handlers:
        package, classname = handler_name.rsplit('.', 1)
        try:
            handler_class = getattr(importlib.import_module(package), classname)
            plugin_list.append(handler_class())
        except (ImportError, AttributeError):
            # Skip missing plugins so that they can be ommitted from
            # installation if desired
            log("FetchHandler {} not found, skipping plugin".format(handler_name))
    return plugin_list
>>>>>>> 21027cff
<|MERGE_RESOLUTION|>--- conflicted
+++ resolved
@@ -1,27 +1,23 @@
 import importlib
 from yaml import safe_load
-<<<<<<< HEAD
-from charmhelpers.core.hookenv import config
 from charmhelpers.core.host import (
-    apt_install, apt_update, filter_installed_packages
+    apt_install,
+    apt_update,
+    filter_installed_packages
+)
+from urlparse import (
+    urlparse,
+    urlunparse,
 )
 import subprocess
+from charmhelpers.core.hookenv import (
+    config,
+    log,
+)
 
 CLOUD_ARCHIVE = """# Ubuntu Cloud Archive
 deb http://ubuntu-cloud.archive.canonical.com/ubuntu {} main
 """
-=======
-from subprocess import check_call
-from urlparse import (
-    urlparse,
-    urlunparse,
-)
-
-from charmhelpers.core.hookenv import (
-    config,
-    log,
-)
->>>>>>> 21027cff
 
 
 def add_source(source, key=None):
@@ -58,14 +54,8 @@
 
     Note that 'null' (a.k.a. None) should not be quoted.
     """
-<<<<<<< HEAD
     sources = safe_load(config(sources_var))
     keys = safe_load(config(keys_var))
-=======
-    charm_config = config()
-    sources = safe_load(charm_config[sources_var])
-    keys = safe_load(charm_config[keys_var])
->>>>>>> 21027cff
     if isinstance(sources, basestring) and isinstance(keys, basestring):
         add_source(sources, keys)
     else:
@@ -75,10 +65,7 @@
         for src_num in range(len(sources)):
             add_source(sources[src_num], keys[src_num])
     if update:
-<<<<<<< HEAD
         apt_update(fatal=True)
-=======
-        check_call(('apt-get', 'update'))
 
 # The order of this list is very important. Handlers should be listed in from
 # least- to most-specific URL matching.
@@ -154,5 +141,4 @@
             # Skip missing plugins so that they can be ommitted from
             # installation if desired
             log("FetchHandler {} not found, skipping plugin".format(handler_name))
-    return plugin_list
->>>>>>> 21027cff
+    return plugin_list